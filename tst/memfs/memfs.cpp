--- conflicted
+++ resolved
@@ -44,15 +44,14 @@
 #define MEMFS_NAMED_STREAMS
 
 /*
-<<<<<<< HEAD
  * Define the MEMFS_DIRINFO_BY_NAME macro to include GetDirInfoByName.
  */
 #define MEMFS_DIRINFO_BY_NAME
-=======
+
+/*
  * Define the MEMFS_SLOWIO macro to include delayed I/O response support.
  */
 //#define MEMFS_SLOWIO
->>>>>>> 39dd7662
 
 /*
  * Define the DEBUG_BUFFER_CHECK macro on Windows 8 or above. This includes

/**
 * @file sys/driver.h
 *
 * @copyright 2015-2022 Bill Zissimopoulos
 */
/*
 * This file is part of WinFsp.
 *
 * You can redistribute it and/or modify it under the terms of the GNU
 * General Public License version 3 as published by the Free Software
 * Foundation.
 *
 * Licensees holding a valid commercial license may use this software
 * in accordance with the commercial license agreement provided in
 * conjunction with the software.  The terms and conditions of any such
 * commercial license agreement shall govern, supersede, and render
 * ineffective any application of the GPLv3 license to this software,
 * notwithstanding of any reference thereto in the software or
 * associated repository.
 */

#ifndef WINFSP_SYS_DRIVER_H_INCLUDED
#define WINFSP_SYS_DRIVER_H_INCLUDED

#define WINFSP_SYS_INTERNAL

#define POOL_NX_OPTIN                   1
#include <ntifs.h>
#include <mountdev.h>
#include <ntddstor.h>
#include <ntstrsafe.h>
#include <wdmsec.h>
#include <winfsp/fsctl.h>
#include <winfsp/fsext.h>

#include <shared/ku/config.h>

/* disable warnings */
#pragma warning(disable:4100)           /* unreferenced formal parameter */
#pragma warning(disable:4200)           /* zero-sized array in struct/union */

#define DRIVER_NAME                     FSP_FSCTL_DRIVER_NAME

#if _WIN64
#define FSP_REGKEY                      "\\Registry\\Machine\\Software\\WOW6432Node\\" FSP_FSCTL_PRODUCT_NAME
#else
#define FSP_REGKEY                      "\\Registry\\Machine\\Software\\" FSP_FSCTL_PRODUCT_NAME
#endif

/* IoCreateDeviceSecure default SDDL's */
#define FSP_FSCTL_DEVICE_SDDL           "D:P(A;;GA;;;SY)(A;;GA;;;BA)(A;;GR;;;WD)"
    /* System:GENERIC_ALL, Administrators:GENERIC_ALL, World:GENERIC_READ */
#define FSP_FSVRT_DEVICE_SDDL           "D:P(A;;GA;;;SY)(A;;GA;;;BA)(A;;GRGX;;;WD)"
    /* System:GENERIC_ALL, Administrators:GENERIC_ALL, World:GENERIC_READ|GENERIC_EXECUTE */

/* private NTSTATUS codes */
#define FSP_STATUS_PRIVATE_BIT          (0x20000000)
#define FSP_STATUS_IGNORE_BIT           (0x10000000)
#define FSP_STATUS_IOQ_POST             (FSP_STATUS_PRIVATE_BIT | 0x0000)
#define FSP_STATUS_IOQ_POST_BEST_EFFORT (FSP_STATUS_PRIVATE_BIT | 0x0001)

/* misc macros */
#define FSP_ALLOC_INTERNAL_TAG          'IpsF'
#define FSP_ALLOC_EXTERNAL_TAG          'XpsF'
#define FSP_IO_INCREMENT                IO_NETWORK_INCREMENT

/* debug */
#if DBG
enum
{
    fsp_debug_bp_generic                = 0x00000001,   /* generic breakpoint switch */
    fsp_debug_bp_drvrld                 = 0x00000002,   /* DriverEntry/Unload breakpoint switch */
    fsp_debug_bp_ioentr                 = 0x00000004,   /* I/O entry breakpoint switch */
    fsp_debug_bp_ioprep                 = 0x00000008,   /* I/O prepare breakpoint switch */
    fsp_debug_bp_iocmpl                 = 0x00000010,   /* I/O complete breakpoint switch */
    fsp_debug_bp_iocall                 = 0x00000020,   /* I/O callback breakpoint switch */
    fsp_debug_bp_iorecu                 = 0x00000040,   /* I/O recursive breakpoint switch */
    fsp_debug_dt                        = 0x01000000,   /* DEBUGTEST switch */
    fsp_debug_dp                        = 0x10000000,   /* DbgPrint switch */
};
extern __declspec(selectany) int fsp_debug =
    fsp_debug_bp_drvrld | fsp_debug_dt;
const char *NtStatusSym(NTSTATUS Status);
const char *IrpMajorFunctionSym(UCHAR MajorFunction);
const char *IrpMinorFunctionSym(UCHAR MajorFunction, UCHAR MinorFunction);
const char *IoctlCodeSym(ULONG ControlCode);
const char *FileInformationClassSym(FILE_INFORMATION_CLASS FileInformationClass);
const char *FsInformationClassSym(FS_INFORMATION_CLASS FsInformationClass);
const char *DeviceExtensionKindSym(UINT32 Kind);
ULONG DebugRandom(VOID);
VOID FspDebugLogIrp(const char *func, PIRP Irp, NTSTATUS Result);
#endif

/* DbgPrint */
#if DBG
#define DbgPrint(...)                   \
    ((void)((fsp_debug & fsp_debug_dp) ? DbgPrint(__VA_ARGS__) : 0))
#endif

/* DEBUGLOG */
#if DBG
#define DEBUGLOG(fmt, ...)              \
    DbgPrint("[%d] " DRIVER_NAME "!" __FUNCTION__ ": " fmt "\n", KeGetCurrentIrql(), __VA_ARGS__)
#define DEBUGLOGIRP(Irp, Result)        FspDebugLogIrp(__FUNCTION__, Irp, Result)
#else
#define DEBUGLOG(fmt, ...)              ((void)0)
#define DEBUGLOGIRP(Irp, Result)        ((void)0)
#endif

/* DEBUGBREAK */
#if DBG
#define DEBUGBREAK_CRIT()               \
    do                                  \
    {                                   \
        static int bp = 1;              \
        if (bp && !KD_DEBUGGER_NOT_PRESENT)\
            DbgBreakPoint();            \
    } while (0,0)
#define DEBUGBREAK()                    \
    do                                  \
    {                                   \
        static int bp = 1;              \
        if (bp && (fsp_debug & fsp_debug_bp_generic) && !KD_DEBUGGER_NOT_PRESENT)\
            DbgBreakPoint();            \
    } while (0,0)
#define DEBUGBREAK_EX(category)         \
    do                                  \
    {                                   \
        static int bp = 1;              \
        if (bp && (fsp_debug & fsp_debug_bp_ ## category) && !KD_DEBUGGER_NOT_PRESENT)\
            DbgBreakPoint();            \
    } while (0,0)
#else
#define DEBUGBREAK_CRIT()               do {} while (0,0)
#define DEBUGBREAK()                    do {} while (0,0)
#define DEBUGBREAK_EX(category)         do {} while (0,0)
#endif

/* DEBUGTEST */
#if DBG
#define DEBUGTEST(Percent)              \
    (0 == (fsp_debug & fsp_debug_dt) || DebugRandom() <= (Percent) * 0x7fff / 100)
#define DEBUGTEST_EX(C, Percent, Deflt) \
    (0 != (fsp_debug & fsp_debug_dt) && (C) ? (DebugRandom() <= (Percent) * 0x7fff / 100) : (Deflt))
#else
#define DEBUGTEST(Percent)              (TRUE)
#define DEBUGTEST_EX(C, Percent, Deflt) (Deflt)
#endif

/* trace */
#if FSP_TRACE_ENABLED
VOID FspTraceInitialize(VOID);
VOID FspTraceFinalize(VOID);
VOID FspTrace(const char *file, int line, const char *func);
VOID FspTraceNtStatus(const char *file, int line, const char *func, NTSTATUS Status);
#define FSP_TRACE_INIT()                \
    FspTraceInitialize()
#define FSP_TRACE_FINI()                \
    FspTraceFinalize()
#define FSP_TRACE()                     \
    FspTrace(                           \
        __FILE__,                       \
        __LINE__,                       \
        __FUNCTION__)
#define FSP_TRACE_NTSTATUS(Status)      \
    FspTraceNtStatus(                   \
        __FILE__,                       \
        __LINE__,                       \
        __FUNCTION__,                   \
        Status)
#else
#define FSP_TRACE_INIT()                \
    ((VOID)0)
#define FSP_TRACE_FINI()                \
    ((VOID)0)
#define FSP_TRACE()                     \
    ((VOID)0)
#define FSP_TRACE_NTSTATUS(Result)      \
    ((VOID)0)
#endif
#undef STATUS_INSUFFICIENT_RESOURCES
#define STATUS_INSUFFICIENT_RESOURCES   (FSP_TRACE_NTSTATUS(0xC000009AL), (NTSTATUS)0xC000009AL)

/* FSP_ENTER/FSP_LEAVE */
#if DBG
#define FSP_DEBUGLOG_(fmt, rfmt, ...)   \
    DbgPrint(AbnormalTermination() ?    \
        "[%d] " DRIVER_NAME "!" __FUNCTION__ "(" fmt ") = *AbnormalTermination*\n" :\
        "[%d] " DRIVER_NAME "!" __FUNCTION__ "(" fmt ")" rfmt "\n",\
        KeGetCurrentIrql(), __VA_ARGS__)
#define FSP_DEBUGLOG_NOCRIT_(fmt, rfmt, ...)\
    DbgPrint(                           \
        "[%d] " DRIVER_NAME "!" __FUNCTION__ "(" fmt ")" rfmt "\n",\
        KeGetCurrentIrql(), __VA_ARGS__)
#else
#define FSP_DEBUGLOG_(fmt, rfmt, ...)   ((void)0)
#define FSP_DEBUGLOG_NOCRIT_(fmt, rfmt, ...)((void)0)
#endif
#define FSP_ENTER_(bpcat, ...)          \
    DEBUGBREAK_EX(bpcat);               \
    FsRtlEnterFileSystem();             \
    try                                 \
    {                                   \
        __VA_ARGS__
#define FSP_LEAVE_(...)                 \
    goto fsp_leave_label;               \
    fsp_leave_label:;                   \
    }                                   \
    finally                             \
    {                                   \
        __VA_ARGS__;                    \
        FsRtlExitFileSystem();          \
    }
#define FSP_ENTER_NOCRIT_(bpcat, ...)   \
    DEBUGBREAK_EX(bpcat);               \
    {                                   \
        __VA_ARGS__
#define FSP_LEAVE_NOCRIT_(...)          \
    goto fsp_leave_label;               \
    fsp_leave_label:;                   \
        __VA_ARGS__;                    \
    }
#define FSP_ENTER(...)                  \
    NTSTATUS Result = STATUS_SUCCESS; FSP_ENTER_(iocall, __VA_ARGS__)
#define FSP_LEAVE(fmt, ...)             \
    FSP_LEAVE_(FSP_DEBUGLOG_(fmt, " = %s", __VA_ARGS__, NtStatusSym(Result))); return Result
#define FSP_ENTER_DRV(...)              \
    NTSTATUS Result = STATUS_SUCCESS; FSP_ENTER_(drvrld, __VA_ARGS__)
#define FSP_LEAVE_DRV(fmt, ...)         \
    FSP_LEAVE_(FSP_DEBUGLOG_(fmt, " = %s", __VA_ARGS__, NtStatusSym(Result))); return Result
#define FSP_ENTER_MJ(...)               \
    if (FspFsmupDeviceExtensionKind == FspDeviceExtension(DeviceObject)->Kind)\
        return FspMupHandleIrp(DeviceObject, Irp);\
    NTSTATUS Result = STATUS_SUCCESS;   \
    PIO_STACK_LOCATION IrpSp = IoGetCurrentIrpStackLocation(Irp);\
    BOOLEAN fsp_device_deref = FALSE;   \
    PIRP fsp_top_level_irp = IoGetTopLevelIrp();\
    FSP_ENTER_(ioentr, __VA_ARGS__);    \
    do                                  \
    {                                   \
        if (0 != fsp_top_level_irp)     \
            FspPropagateTopFlags(Irp, fsp_top_level_irp);\
        IoSetTopLevelIrp(Irp);          \
        if (!FspDeviceReference(DeviceObject))\
        {                               \
            Result = STATUS_CANCELLED;  \
            goto fsp_leave_label;       \
        }                               \
        fsp_device_deref = TRUE;        \
    } while (0,0)
#define FSP_LEAVE_MJ(fmt, ...)          \
    FSP_LEAVE_(                         \
        if (STATUS_PENDING != Result && !(FSP_STATUS_IGNORE_BIT & Result))\
        {                               \
            ASSERT(0 == (FSP_STATUS_PRIVATE_BIT & Result) ||\
                FSP_STATUS_IOQ_POST == Result || FSP_STATUS_IOQ_POST_BEST_EFFORT == Result);\
            FSP_DEBUGLOG_("%p, %s%c, %s%s, " fmt, " = %s[%lld]",\
                Irp,                    \
                DeviceExtensionKindSym(FspDeviceExtension(IrpSp->DeviceObject)->Kind),\
                Irp->RequestorMode == KernelMode ? 'K' : 'U',\
                IrpMajorFunctionSym(IrpSp->MajorFunction),\
                IrpMinorFunctionSym(IrpSp->MajorFunction, IrpSp->MinorFunction),\
                __VA_ARGS__,            \
                NtStatusSym(Result),    \
                (LONGLONG)Irp->IoStatus.Information);\
            if (FSP_STATUS_PRIVATE_BIT & Result)\
            {                           \
                FSP_FSVOL_DEVICE_EXTENSION *fsp_leave_FsvolDeviceExtension =\
                    FspFsvolDeviceExtension(DeviceObject);\
                if (!FspIoqPostIrpEx(fsp_leave_FsvolDeviceExtension->Ioq, Irp,\
                    FSP_STATUS_IOQ_POST_BEST_EFFORT == Result, &Result))\
                {                       \
                    DEBUGLOG("FspIoqPostIrpEx = %s", NtStatusSym(Result));\
                    FspIopCompleteIrp(Irp, Result);\
                }                       \
            }                           \
            else                        \
                FspIopCompleteIrpEx(Irp, Result, fsp_device_deref);\
        }                               \
        else                            \
            Result &= ~FSP_STATUS_IGNORE_BIT;\
        IoSetTopLevelIrp(fsp_top_level_irp);\
    );                                  \
    return Result
#define FSP_ENTER_IOC(...)              \
    NTSTATUS Result = STATUS_SUCCESS;   \
    PIO_STACK_LOCATION IrpSp = IoGetCurrentIrpStackLocation(Irp); (VOID)IrpSp;\
    FSP_ENTER_NOCRIT_(iocmpl, __VA_ARGS__)
#define FSP_LEAVE_IOC(fmt, ...)         \
    FSP_LEAVE_NOCRIT_(                  \
        if (STATUS_PENDING != Result)   \
        {                               \
            ASSERT(0 == (FSP_STATUS_PRIVATE_BIT & Result));\
            FSP_DEBUGLOG_NOCRIT_("%p, %s%c, %s%s, " fmt, " = %s[%lld]",\
                Irp,                    \
                DeviceExtensionKindSym(FspDeviceExtension(IrpSp->DeviceObject)->Kind),\
                Irp->RequestorMode == KernelMode ? 'K' : 'U',\
                IrpMajorFunctionSym(IrpSp->MajorFunction),\
                IrpMinorFunctionSym(IrpSp->MajorFunction, IrpSp->MinorFunction),\
                __VA_ARGS__,            \
                NtStatusSym(Result),    \
                (LONGLONG)Irp->IoStatus.Information);\
            FspIopCompleteIrp(Irp, Result);\
        }                               \
    );                                  \
    return Result
#define FSP_ENTER_FIO(...)              \
    PDEVICE_OBJECT FsvolDeviceObject;   \
    switch (FspDeviceExtension(DeviceObject)->Kind)\
    {                                   \
    case FspFsmupDeviceExtensionKind:   \
        FsvolDeviceObject = FspMupGetFsvolDeviceObject(FileObject);\
        if (0 == FsvolDeviceObject)     \
        {                               \
            IoStatus->Status = STATUS_INVALID_DEVICE_REQUEST;\
            IoStatus->Information = 0;  \
            return TRUE;                \
        }                               \
        break;                          \
    case FspFsvolDeviceExtensionKind:   \
        FsvolDeviceObject = DeviceObject;\
        break;                          \
    default:                            \
        return FALSE;                   \
    }                                   \
    BOOLEAN Result = TRUE;              \
    BOOLEAN fsp_device_deref = FALSE;   \
    FSP_ENTER_(ioentr, __VA_ARGS__);    \
    do                                  \
    {                                   \
        ASSERT(0 == IoGetTopLevelIrp()); \
        IoSetTopLevelIrp((PIRP)FSRTL_FAST_IO_TOP_LEVEL_IRP); \
        if (!FspDeviceReference(FsvolDeviceObject))\
        {                               \
            IoStatus->Status = STATUS_CANCELLED;\
            IoStatus->Information = 0;  \
            goto fsp_leave_label;       \
        }                               \
        fsp_device_deref = TRUE;        \
    } while (0,0)
#define FSP_LEAVE_FIO(fmt, ...)         \
    FSP_LEAVE_(                         \
        FSP_DEBUGLOG_(fmt, " = %s", __VA_ARGS__, Result ? "TRUE" : "FALSE");\
        if (fsp_device_deref)           \
            FspDeviceDereference(FsvolDeviceObject);\
        IoSetTopLevelIrp(0);            \
    );                                  \
    return Result
#define FSP_ENTER_BOOL(...)             \
    BOOLEAN Result = TRUE; FSP_ENTER_(iocall, __VA_ARGS__)
#define FSP_LEAVE_BOOL(fmt, ...)        \
    FSP_LEAVE_(FSP_DEBUGLOG_(fmt, " = %s", __VA_ARGS__, Result ? "TRUE" : "FALSE")); return Result
#define FSP_ENTER_VOID(...)             \
    FSP_ENTER_(iocall, __VA_ARGS__)
#define FSP_LEAVE_VOID(fmt, ...)        \
    FSP_LEAVE_(FSP_DEBUGLOG_(fmt, "", __VA_ARGS__))
#define FSP_RETURN(...)                 \
    do                                  \
    {                                   \
        __VA_ARGS__;                    \
        goto fsp_leave_label;           \
    } while (0,0)

/* missing typedef */
typedef const void *PCVOID;

/* driver unload */
NTSTATUS FspDriverUnload(
    PDEVICE_OBJECT FsctlDeviceObject, PIRP Irp, PIO_STACK_LOCATION IrpSp);

/* driver major functions */
_Function_class_(DRIVER_DISPATCH)
_IRQL_requires_max_(APC_LEVEL)
    /* see https://msdn.microsoft.com/en-us/library/windows/hardware/ff540124(v=vs.85).aspx */
_IRQL_requires_same_
typedef NTSTATUS FSP_DRIVER_DISPATCH(
    _In_ struct _DEVICE_OBJECT *DeviceObject, _Inout_ struct _IRP *Irp);
_Dispatch_type_(IRP_MJ_CLEANUP)         FSP_DRIVER_DISPATCH FspCleanup;
_Dispatch_type_(IRP_MJ_CLOSE)           FSP_DRIVER_DISPATCH FspClose;
_Dispatch_type_(IRP_MJ_CREATE)          FSP_DRIVER_DISPATCH FspCreate;
_Dispatch_type_(IRP_MJ_DEVICE_CONTROL)  FSP_DRIVER_DISPATCH FspDeviceControl;
_Dispatch_type_(IRP_MJ_DIRECTORY_CONTROL) FSP_DRIVER_DISPATCH FspDirectoryControl;
_Dispatch_type_(IRP_MJ_FILE_SYSTEM_CONTROL) FSP_DRIVER_DISPATCH FspFileSystemControl;
_Dispatch_type_(IRP_MJ_FLUSH_BUFFERS)   FSP_DRIVER_DISPATCH FspFlushBuffers;
_Dispatch_type_(IRP_MJ_LOCK_CONTROL)    FSP_DRIVER_DISPATCH FspLockControl;
_Dispatch_type_(IRP_MJ_QUERY_EA)        FSP_DRIVER_DISPATCH FspQueryEa;
_Dispatch_type_(IRP_MJ_QUERY_INFORMATION) FSP_DRIVER_DISPATCH FspQueryInformation;
_Dispatch_type_(IRP_MJ_QUERY_SECURITY)  FSP_DRIVER_DISPATCH FspQuerySecurity;
_Dispatch_type_(IRP_MJ_QUERY_VOLUME_INFORMATION) FSP_DRIVER_DISPATCH FspQueryVolumeInformation;
_Dispatch_type_(IRP_MJ_READ)            FSP_DRIVER_DISPATCH FspRead;
_Dispatch_type_(IRP_MJ_SET_EA)          FSP_DRIVER_DISPATCH FspSetEa;
_Dispatch_type_(IRP_MJ_SET_INFORMATION) FSP_DRIVER_DISPATCH FspSetInformation;
_Dispatch_type_(IRP_MJ_SET_SECURITY)    FSP_DRIVER_DISPATCH FspSetSecurity;
_Dispatch_type_(IRP_MJ_SET_VOLUME_INFORMATION) FSP_DRIVER_DISPATCH FspSetVolumeInformation;
_Dispatch_type_(IRP_MJ_SHUTDOWN)        FSP_DRIVER_DISPATCH FspShutdown;
_Dispatch_type_(IRP_MJ_WRITE)           FSP_DRIVER_DISPATCH FspWrite;

/* I/O processing functions */
_IRQL_requires_max_(APC_LEVEL)
_IRQL_requires_same_
typedef NTSTATUS FSP_IOPREP_DISPATCH(
    _Inout_ PIRP Irp, _Inout_ FSP_FSCTL_TRANSACT_REQ *Request);
_IRQL_requires_max_(APC_LEVEL)
_IRQL_requires_same_
typedef NTSTATUS FSP_IOCMPL_DISPATCH(
    _Inout_ PIRP Irp, _In_ const FSP_FSCTL_TRANSACT_RSP *Response);
FSP_IOCMPL_DISPATCH FspFsvolCleanupComplete;
FSP_IOCMPL_DISPATCH FspFsvolCloseComplete;
FSP_IOPREP_DISPATCH FspFsvolCreatePrepare;
FSP_IOCMPL_DISPATCH FspFsvolCreateComplete;
FSP_IOCMPL_DISPATCH FspFsvolDeviceControlComplete;
FSP_IOPREP_DISPATCH FspFsvolDirectoryControlPrepare;
FSP_IOCMPL_DISPATCH FspFsvolDirectoryControlComplete;
FSP_IOCMPL_DISPATCH FspFsvolFileSystemControlComplete;
FSP_IOCMPL_DISPATCH FspFsvolFlushBuffersComplete;
FSP_IOCMPL_DISPATCH FspFsvolLockControlComplete;
FSP_IOCMPL_DISPATCH FspFsvolQueryEaComplete;
FSP_IOCMPL_DISPATCH FspFsvolQueryInformationComplete;
FSP_IOCMPL_DISPATCH FspFsvolQuerySecurityComplete;
FSP_IOCMPL_DISPATCH FspFsvolQueryVolumeInformationComplete;
FSP_IOPREP_DISPATCH FspFsvolReadPrepare;
FSP_IOCMPL_DISPATCH FspFsvolReadComplete;
FSP_IOCMPL_DISPATCH FspFsvolSetEaComplete;
FSP_IOPREP_DISPATCH FspFsvolSetInformationPrepare;
FSP_IOCMPL_DISPATCH FspFsvolSetInformationComplete;
FSP_IOCMPL_DISPATCH FspFsvolSetSecurityComplete;
FSP_IOCMPL_DISPATCH FspFsvolSetVolumeInformationComplete;
FSP_IOPREP_DISPATCH FspFsvolWritePrepare;
FSP_IOCMPL_DISPATCH FspFsvolWriteComplete;

/* fast I/O and resource acquisition callbacks */
FAST_IO_DEVICE_CONTROL FspFastIoDeviceControl;
FAST_IO_READ FspFastIoRead;
FAST_IO_WRITE FspFastIoWrite;
FAST_IO_QUERY_BASIC_INFO FspFastIoQueryBasicInfo;
FAST_IO_QUERY_STANDARD_INFO FspFastIoQueryStandardInfo;
FAST_IO_QUERY_NETWORK_OPEN_INFO FspFastIoQueryNetworkOpenInfo;
FAST_IO_QUERY_OPEN FspFastIoQueryOpen;
FAST_IO_CHECK_IF_POSSIBLE FspFastIoCheckIfPossible;
FAST_IO_ACQUIRE_FILE FspAcquireFileForNtCreateSection;
FAST_IO_RELEASE_FILE FspReleaseFileForNtCreateSection;
FAST_IO_ACQUIRE_FOR_MOD_WRITE FspAcquireForModWrite;
FAST_IO_RELEASE_FOR_MOD_WRITE FspReleaseForModWrite;
FAST_IO_ACQUIRE_FOR_CCFLUSH FspAcquireForCcFlush;
FAST_IO_RELEASE_FOR_CCFLUSH FspReleaseForCcFlush;
BOOLEAN FspAcquireForLazyWrite(
    PVOID Context,
    BOOLEAN Wait);
VOID FspReleaseFromLazyWrite(
    PVOID Context);
BOOLEAN FspAcquireForReadAhead(
    PVOID Context,
    BOOLEAN Wait);
VOID FspReleaseFromReadAhead(
    PVOID Context);
VOID FspPropagateTopFlags(PIRP Irp, PIRP TopLevelIrp);

/* memory allocation */
#define FspAlloc(Size)                  ExAllocatePoolWithTag(PagedPool, Size, FSP_ALLOC_INTERNAL_TAG)
#define FspAllocNonPaged(Size)          ExAllocatePoolWithTag(NonPagedPool, Size, FSP_ALLOC_INTERNAL_TAG)
#define FspAllocMustSucceed(Size)       FspAllocatePoolMustSucceed(PagedPool, Size, FSP_ALLOC_INTERNAL_TAG)
#define FspFree(Pointer)                ExFreePoolWithTag(Pointer, FSP_ALLOC_INTERNAL_TAG)
#define FspAllocExternal(Size)          ExAllocatePoolWithTag(PagedPool, Size, FSP_ALLOC_EXTERNAL_TAG)
#define FspAllocNonPagedExternal(Size)  ExAllocatePoolWithTag(NonPagedPool, Size, FSP_ALLOC_EXTERNAL_TAG)
#define FspFreeExternal(Pointer)        ExFreePool(Pointer)

/* hash mix */
/* Based on the MurmurHash3 fmix32/fmix64 function:
 * See: https://code.google.com/p/smhasher/source/browse/trunk/MurmurHash3.cpp?r=152#68
 */
static inline
UINT32 FspHashMix32(UINT32 h)
{
    h ^= h >> 16;
    h *= 0x85ebca6b;
    h ^= h >> 13;
    h *= 0xc2b2ae35;
    h ^= h >> 16;
    return h;
}
static inline
UINT64 FspHashMix64(UINT64 k)
{
    k ^= k >> 33;
    k *= 0xff51afd7ed558ccdULL;
    k ^= k >> 33;
    k *= 0xc4ceb9fe1a85ec53ULL;
    k ^= k >> 33;
    return k;
}
static inline
ULONG FspHashMixPointer(PVOID Pointer)
{
#if _WIN64
    return (ULONG)FspHashMix64((UINT64)Pointer);
#else
    return (ULONG)FspHashMix32((UINT32)Pointer);
#endif
}

/* timeouts */
#define FspTimeoutInfinity32            ((UINT32)-1L)
#define FspTimeoutInfinity64            ((UINT64)-1LL)
static inline
UINT64 FspTimeoutFromMillis(UINT32 Millis)
{
    /* if Millis is 0 or -1 then sign-extend else 10000ULL * Millis */
    return 1 >= Millis + 1 ? (INT64)(INT32)Millis : 10000ULL * Millis;
}
static inline
UINT64 FspExpirationTimeFromMillis(UINT32 Millis)
{
    /* if Millis is 0 or -1 then sign-extend else KeQueryInterruptTime() + 10000ULL * Millis */
    return 1 >= Millis + 1 ? (INT64)(INT32)Millis : KeQueryInterruptTime() + 10000ULL * Millis;
}
static inline
UINT64 FspExpirationTimeFromTimeout(UINT64 Timeout)
{
    /* if Timeout is 0 or -1 then Timeout else KeQueryInterruptTime() + Timeout */
    return 1 >= Timeout + 1 ? Timeout : KeQueryInterruptTime() + Timeout;
}
static inline
BOOLEAN FspExpirationTimeValid(UINT64 ExpirationTime)
{
    /* if ExpirationTime is 0 or -1 then ExpirationTime else KeQueryInterruptTime() < ExpirationTime */
    return 1 >= ExpirationTime + 1 ? (0 != ExpirationTime) : (KeQueryInterruptTime() < ExpirationTime);
}
static inline
BOOLEAN FspExpirationTimeValidEx(UINT64 ExpirationTime, UINT64 CurrentTime)
{
    /* if ExpirationTime is 0 or -1 then ExpirationTime else CurrentTime < ExpirationTime */
    return 1 >= ExpirationTime + 1 ? (0 != ExpirationTime) : (CurrentTime < ExpirationTime);
}
static inline
BOOLEAN FspExpirationTimeValid2(UINT64 ExpirationTime, UINT64 CurrentTime)
{
    return CurrentTime < ExpirationTime;
}

/* names */
enum
{
    FspFileNameStreamTypeNone           = 0,
    FspFileNameStreamTypeData           = 1,
};
BOOLEAN FspFileNameIsValid(PUNICODE_STRING Path, ULONG MaxComponentLength,
    PUNICODE_STRING StreamPart, PULONG StreamType);
BOOLEAN FspFileNameIsValidPattern(PUNICODE_STRING Pattern, ULONG MaxComponentLength);
BOOLEAN FspEaNameIsValid(PSTRING Name);
VOID FspFileNameSuffix(PUNICODE_STRING Path, PUNICODE_STRING Remain, PUNICODE_STRING Suffix);
#if 0
NTSTATUS FspFileNameUpcase(
    PUNICODE_STRING DestinationName,
    PUNICODE_STRING SourceName,
    PCWCH UpcaseTable);
VOID FspEaNameUpcase(
    PSTRING DestinationName,
    PSTRING SourceName,
    PCWCH UpcaseTable);
LONG FspFileNameCompare(
    PUNICODE_STRING Name1,
    PUNICODE_STRING Name2,
    BOOLEAN IgnoreCase,
    PCWCH UpcaseTable);
BOOLEAN FspFileNameIsPrefix(
    PCUNICODE_STRING Name1,
    PCUNICODE_STRING Name2,
    BOOLEAN IgnoreCase,
    PCWCH UpcaseTable);
#else
#define FspFileNameUpcase(D,S,U)        (ASSERT(0 == (U)), RtlUpcaseUnicodeString(D,S,FALSE))
#define FspEaNameUpcase(D,S,U)          (ASSERT(0 == (U)), RtlUpperString(D,S))
#define FspFileNameCompare(N1,N2,I,U)   (ASSERT(0 == (U)), FspCompareUnicodeString(N1,N2,I))
#define FspFileNameIsPrefix(N1,N2,I,U)  (ASSERT(0 == (U)), RtlPrefixUnicodeString(N1,N2,I))
#endif
NTSTATUS FspFileNameInExpression(
    PUNICODE_STRING Expression,
    PUNICODE_STRING Name,
    BOOLEAN IgnoreCase,
    PWCH UpcaseTable,
    PBOOLEAN PResult);

/* UUID5 creation (ku) */
NTSTATUS FspUuid5Make(const UUID *Namespace, const VOID *Buffer, ULONG Size, UUID *Uuid);

/* utility */
PVOID FspAllocatePoolMustSucceed(POOL_TYPE PoolType, SIZE_T Size, ULONG Tag);
PVOID FspAllocateIrpMustSucceed(CCHAR StackSize);
BOOLEAN FspIsNtDdiVersionAvailable(ULONG RequestedVersion);
NTSTATUS FspCreateGuid(GUID *Guid);
NTSTATUS FspGetDeviceObjectPointer(PUNICODE_STRING ObjectName, ACCESS_MASK DesiredAccess,
    PULONG PFileNameIndex, PFILE_OBJECT *PFileObject, PDEVICE_OBJECT *PDeviceObject);
NTSTATUS FspRegistryGetValue(PUNICODE_STRING Path, PUNICODE_STRING ValueName,
    PKEY_VALUE_PARTIAL_INFORMATION ValueInformation, PULONG PValueInformationLength);
NTSTATUS FspSendSetInformationIrp(PDEVICE_OBJECT DeviceObject, PFILE_OBJECT FileObject,
    FILE_INFORMATION_CLASS FileInformationClass, PVOID FileInformation, ULONG Length);
NTSTATUS FspSendQuerySecurityIrp(PDEVICE_OBJECT DeviceObject, PFILE_OBJECT FileObject,
    SECURITY_INFORMATION SecurityInformation,
    PSECURITY_DESCRIPTOR SecurityDescriptor,
    PULONG PLength);
NTSTATUS FspSendQueryEaIrp(PDEVICE_OBJECT DeviceObject, PFILE_OBJECT FileObject,
    PFILE_GET_EA_INFORMATION GetEa, ULONG GetEaLength,
    PFILE_FULL_EA_INFORMATION Ea, PULONG PEaLength);
NTSTATUS FspSendMountmgrDeviceControlIrp(ULONG IoControlCode,
    PVOID SystemBuffer, ULONG InputBufferLength, PULONG POutputBufferLength);
NTSTATUS FspBufferUserBuffer(PIRP Irp, ULONG Length, LOCK_OPERATION Operation);
NTSTATUS FspLockUserBuffer(PIRP Irp, ULONG Length, LOCK_OPERATION Operation);
NTSTATUS FspMapLockedPagesInUserMode(PMDL Mdl, PVOID *PAddress, ULONG ExtraPriorityFlags);
NTSTATUS FspCcInitializeCacheMap(PFILE_OBJECT FileObject, PCC_FILE_SIZES FileSizes,
    BOOLEAN PinAccess, PCACHE_MANAGER_CALLBACKS Callbacks, PVOID CallbackContext);
NTSTATUS FspCcSetFileSizes(PFILE_OBJECT FileObject, PCC_FILE_SIZES FileSizes);
NTSTATUS FspCcCopyRead(PFILE_OBJECT FileObject, PLARGE_INTEGER FileOffset, ULONG Length,
    BOOLEAN Wait, PVOID Buffer, PIO_STATUS_BLOCK IoStatus);
NTSTATUS FspCcCopyWrite(PFILE_OBJECT FileObject, PLARGE_INTEGER FileOffset, ULONG Length,
    BOOLEAN Wait, PVOID Buffer);
NTSTATUS FspCcMdlRead(PFILE_OBJECT FileObject, PLARGE_INTEGER FileOffset, ULONG Length,
    PMDL *PMdlChain, PIO_STATUS_BLOCK IoStatus);
NTSTATUS FspCcMdlReadComplete(PFILE_OBJECT FileObject, PMDL MdlChain);
NTSTATUS FspCcPrepareMdlWrite(PFILE_OBJECT FileObject, PLARGE_INTEGER FileOffset, ULONG Length,
    PMDL *PMdlChain, PIO_STATUS_BLOCK IoStatus);
NTSTATUS FspCcMdlWriteComplete(PFILE_OBJECT FileObject, PLARGE_INTEGER FileOffset, PMDL MdlChain);
NTSTATUS FspCcFlushCache(PSECTION_OBJECT_POINTERS SectionObjectPointer,
    PLARGE_INTEGER FileOffset, ULONG Length, PIO_STATUS_BLOCK IoStatus);
NTSTATUS FspQuerySecurityDescriptorInfo(SECURITY_INFORMATION SecurityInformation,
    PSECURITY_DESCRIPTOR SecurityDescriptor, PULONG PLength,
    PSECURITY_DESCRIPTOR ObjectsSecurityDescriptor);
NTSTATUS FspEaBufferFromOriginatingProcessValidate(
    PFILE_FULL_EA_INFORMATION Buffer,
    ULONG Length,
    PULONG PErrorOffset);
NTSTATUS FspEaBufferFromFileSystemValidate(
    PFILE_FULL_EA_INFORMATION Buffer,
    ULONG Length,
    PULONG PErrorOffset);
NTSTATUS FspNotifyInitializeSync(PNOTIFY_SYNC *NotifySync);
NTSTATUS FspNotifyFullChangeDirectory(
    PNOTIFY_SYNC NotifySync,
    PLIST_ENTRY NotifyList,
    PVOID FsContext,
    PSTRING FullDirectoryName,
    BOOLEAN WatchTree,
    BOOLEAN IgnoreBuffer,
    ULONG CompletionFilter,
    PIRP NotifyIrp,
    PCHECK_FOR_TRAVERSE_ACCESS TraverseCallback,
    PSECURITY_SUBJECT_CONTEXT SubjectContext);
NTSTATUS FspNotifyFullReportChange(
    PNOTIFY_SYNC NotifySync,
    PLIST_ENTRY NotifyList,
    PSTRING FullTargetName,
    USHORT TargetNameOffset,
    PSTRING StreamName,
    PSTRING NormalizedParentName,
    ULONG FilterMatch,
    ULONG Action,
    PVOID TargetContext);
NTSTATUS FspOplockBreakH(
    POPLOCK Oplock,
    PIRP Irp,
    ULONG Flags,
    PVOID Context,
    POPLOCK_WAIT_COMPLETE_ROUTINE CompletionRoutine,
    POPLOCK_FS_PREPOST_IRP PostIrpRoutine);
NTSTATUS FspCheckOplock(
    POPLOCK Oplock,
    PIRP Irp,
    PVOID Context,
    POPLOCK_WAIT_COMPLETE_ROUTINE CompletionRoutine,
    POPLOCK_FS_PREPOST_IRP PostIrpRoutine);
NTSTATUS FspCheckOplockEx(
    POPLOCK Oplock,
    PIRP Irp,
    ULONG Flags,
    PVOID Context,
    POPLOCK_WAIT_COMPLETE_ROUTINE CompletionRoutine,
    POPLOCK_FS_PREPOST_IRP PostIrpRoutine);
NTSTATUS FspOplockFsctrl(
    POPLOCK Oplock,
    PIRP Irp,
    ULONG OpenCount);
#define FspNotifyUninitializeSync(NS)\
    FsRtlNotifyUninitializeSync(NS)
#define FspNotifyCleanupAll(NS, NL)\
    FsRtlNotifyCleanupAll(NS, NL)
#define FspNotifyChangeDirectory(NS, NL, FC, FN, WT, CF, I)\
    FspNotifyFullChangeDirectory(NS, NL, FC, (PSTRING)(FN), WT, FALSE, CF, I, 0, 0)
#define FspNotifyCleanup(NS, NL, FC)\
    FsRtlNotifyCleanup(NS, NL, FC)
#define FspNotifyDeletePending(NS, NL, FC)\
    FspNotifyFullChangeDirectory(NS, NL, FC, 0, 0, FALSE, 0, 0, 0, 0)
#define FspNotifyReportChange(NS, NL, FN, FO, NP, F, A)\
    FspNotifyFullReportChange(NS, NL, (PSTRING)(FN), FO, 0, (PSTRING)(NP), F, A, 0)
#define FSP_NEXT_EA(Ea, EaEnd)          \
    (0 != (Ea)->NextEntryOffset ? (PVOID)((PUINT8)(Ea) + (Ea)->NextEntryOffset) : (EaEnd))
#define FSP_FUNCTION_FROM_CTL_CODE(ControlCode)\
    (((ControlCode) >> 2) & 0xfff)

/* utility: synchronous work queue */
typedef struct
{
    KEVENT Event;
    PWORKER_THREAD_ROUTINE Routine;
    PVOID Context;
    WORK_QUEUE_ITEM WorkQueueItem;
} FSP_SYNCHRONOUS_WORK_ITEM;
VOID FspInitializeSynchronousWorkItem(FSP_SYNCHRONOUS_WORK_ITEM *SynchronousWorkItem,
    PWORKER_THREAD_ROUTINE Routine, PVOID Context);
VOID FspExecuteSynchronousWorkItem(FSP_SYNCHRONOUS_WORK_ITEM *SynchronousWorkItem);

/* utility: delayed work queue */
typedef struct
{
    KTIMER Timer;
    KDPC Dpc;
    WORK_QUEUE_ITEM WorkQueueItem;
} FSP_DELAYED_WORK_ITEM;
VOID FspInitializeDelayedWorkItem(FSP_DELAYED_WORK_ITEM *DelayedWorkItem,
    PWORKER_THREAD_ROUTINE Routine, PVOID Context);
VOID FspQueueDelayedWorkItem(FSP_DELAYED_WORK_ITEM *DelayedWorkItem, LARGE_INTEGER Delay);

/* utility: safe MDL */
typedef struct
{
    PMDL Mdl;
    PVOID Buffer;
    PMDL UserMdl;
    LOCK_OPERATION Operation;
} FSP_SAFE_MDL;
BOOLEAN FspSafeMdlCheck(PMDL Mdl);
NTSTATUS FspSafeMdlCreate(PMDL UserMdl, LOCK_OPERATION Operation, FSP_SAFE_MDL **PSafeMdl);
VOID FspSafeMdlCopyBack(FSP_SAFE_MDL *SafeMdl);
VOID FspSafeMdlDelete(FSP_SAFE_MDL *SafeMdl);

/* utility: hook IRP completion */
NTSTATUS FspIrpHook(PIRP Irp, PIO_COMPLETION_ROUTINE CompletionRoutine, PVOID OwnContext);
VOID FspIrpHookReset(PIRP Irp);
PVOID FspIrpHookContext(PVOID Context);
NTSTATUS FspIrpHookNext(PDEVICE_OBJECT DeviceObject, PIRP Irp, PVOID Context);

/* utility: string compare */
LONG FspCompareUnicodeString(
    PCUNICODE_STRING String1,
    PCUNICODE_STRING String2,
    BOOLEAN CaseInsensitive);

/* SxS */
VOID FspSxsIdentInitialize(PUNICODE_STRING DriverName);
PUNICODE_STRING FspSxsIdent(VOID);
PUNICODE_STRING FspSxsSuffix(VOID);

/* silos */
typedef struct
{
    PVOID Silo;
    LIST_ENTRY ListEntry;
    PDEVICE_OBJECT FsctlDiskDeviceObject;
    PDEVICE_OBJECT FsctlNetDeviceObject;
    PDEVICE_OBJECT FsmupDeviceObject;
    HANDLE MupHandle;
    WCHAR FsmupDeviceNameBuf[128];
    UINT32 InitDoneSymlinkDisk:1, InitDoneSymlinkNet:1, InitDoneRegisterDisk:1;
} FSP_SILO_GLOBALS;
typedef NTSTATUS (*FSP_SILO_INIT_CALLBACK)(VOID);
typedef VOID (*FSP_SILO_FINI_CALLBACK)(VOID);
typedef VOID (*FSP_SILO_ENUM_CALLBACK)(VOID);
BOOLEAN FspSiloIsHost(VOID);
NTSTATUS FspSiloGetGlobals(FSP_SILO_GLOBALS **PGlobals);
VOID FspSiloDereferenceGlobals(FSP_SILO_GLOBALS *Globals);
VOID FspSiloGetContainerId(GUID *ContainerId);
NTSTATUS FspSiloInitialize(FSP_SILO_INIT_CALLBACK Init, FSP_SILO_FINI_CALLBACK Fini);
NTSTATUS FspSiloPostInitialize(VOID);
VOID FspSiloFinalize(VOID);
VOID FspSiloEnumerate(FSP_SILO_ENUM_CALLBACK EnumFn);

/* process buffers */
#define FspProcessBufferSizeMax         (64 * 1024)
NTSTATUS FspProcessBufferInitialize(VOID);
VOID FspProcessBufferFinalize(VOID);
VOID FspProcessBufferCollect(HANDLE ProcessId);
NTSTATUS FspProcessBufferAcquire(SIZE_T BufferSize, PVOID *PBufferCookie, PVOID *PBuffer);
VOID FspProcessBufferRelease(PVOID BufferCookie, PVOID Buffer);

/* IRP context */
#define FspIrpTimestampInfinity         ((ULONG)-1L)
#define FspIrpTimestamp(Irp)            \
    (*(ULONG *)&(Irp)->Tail.Overlay.DriverContext[0])
#define FspIrpDictNext(Irp)             \
    (*(PIRP *)&(Irp)->Tail.Overlay.DriverContext[1])
static inline
FSP_FSCTL_TRANSACT_REQ *FspIrpRequest(PIRP Irp)
{
    return (PVOID)((UINT_PTR)Irp->Tail.Overlay.DriverContext[2] & ~0xf);
}
static inline
VOID FspIrpSetRequest(PIRP Irp, FSP_FSCTL_TRANSACT_REQ *Request)
{
    ASSERT(0 == ((UINT_PTR)Request & 0xf));
    ULONG Flags = (ULONG)((UINT_PTR)Irp->Tail.Overlay.DriverContext[2] & 0xf);
    Irp->Tail.Overlay.DriverContext[2] = (PVOID)((UINT_PTR)Request | Flags);
}
static inline
ULONG FspIrpFlags(PIRP Irp)
{
    return (ULONG)((UINT_PTR)Irp->Tail.Overlay.DriverContext[2] & 3);
}
static inline
VOID FspIrpSetFlags(PIRP Irp, ULONG Flags)
{
    ASSERT(3 >= Flags);
    FSP_FSCTL_TRANSACT_REQ *Request = (PVOID)((UINT_PTR)Irp->Tail.Overlay.DriverContext[2] & ~3);
    Irp->Tail.Overlay.DriverContext[2] = (PVOID)((UINT_PTR)Request | Flags);
}
static inline
ULONG FspIrpTopFlags(PIRP Irp)
{
    return (ULONG)((UINT_PTR)Irp->Tail.Overlay.DriverContext[2] & 0xc) >> 2;
}
static inline
VOID FspIrpSetTopFlags(PIRP Irp, ULONG Flags)
{
    ASSERT(3 >= Flags);
    FSP_FSCTL_TRANSACT_REQ *Request = (PVOID)((UINT_PTR)Irp->Tail.Overlay.DriverContext[2] & ~0xc);
    Irp->Tail.Overlay.DriverContext[2] = (PVOID)((UINT_PTR)Request | (Flags << 2));
}

/*
 * Queued Events
 *
 * Queued Events are an implementation of SynchronizationEvent's using
 * a KQUEUE. The reason we do this is because a KQUEUE has some desirable
 * properties:
 *
 * - It has a LIFO wait discipline, which is advantageous in many situations.
 * - It can limit the numbers of threads that can be satisfied concurrently.
 *
 * Queued Events must always be allocated in non-paged storage.
 *
 * Here is how Queued Events work. A queued event consists of a KQUEUE and a
 * spin lock. There is also a LIST_ENTRY which is used as a dummy item to
 * place in the KQUEUE.
 *
 * The KQUEUE is guaranteed to contain either 0 or 1 items. When the KQUEUE
 * contains 0 items the queued event is considered non-signaled. When the
 * KQUEUE contains 1 items the queued event is considered signaled.
 *
 * To transition from the non-signaled to the signaled state, we acquire the
 * spin lock and then insert the dummy item in the KQUEUE using KeInsertQueue.
 * To transition from the signaled to the non-signaled state, we simply (wait
 * and) remove the dummy item from the KQUEUE using KeRemoveQueue (without
 * the use of the spin lock).
 *
 * EventSet:
 *     AcquireSpinLock
 *     if (0 == KeReadState())          // if KQUEUE is empty
 *         KeInsertQueue(DUMMY);
 *     ReleaseSpinLock
 *
 * EventWait:
 *     KeRemoveQueue();                 // (wait and) remove item
 *
 * First notice that EventSet is serialized by the use of the spin lock. This
 * guarantees that the dummy item can be only inserted ONCE in the KQUEUE
 * and that the only possible signaled state transitions for EventSet are 0->1
 * and 1->1. This is how KeSetEvent works for a SynchronizationEvent.
 *
 * Second notice that EventWait is not protected by the spin lock, which means
 * that it can happen at any time including concurrently with EventSet or
 * another EventWait. Notice also that for EventWait the only possible
 * transitions are 1->0 or 0->0 (0->block->0). This is how
 * KeWaitForSingleObject works for a SynchronizationEvent.
 *
 * We now have to consider what happens when we have one EventSet concurrently
 * with one or more EventWait's:
 *
 * 1.  The EventWait(s) happen before KeReadState. If the KQUEUE has an
 *     item one EventWait gets satisfied, otherwise it blocks. In this case
 *     KeReadState will read the KQUEUE's state as 0 and KeInsertQueue will
 *     insert the dummy item, which will unblock the EventWait.
 *
 * 2.  The EventWait(s) happen after KeReadState, but before KeInsertQueue.
 *     If the dummy item was already in the KQUEUE the KeReadState test will
 *     fail and KeInsertQueue will not be executed, but EventWait will be
 *     satisfied immediately. If the dummy item was not in the KQUEUE the
 *     KeReadState will succeed and EventWait will momentarily block until
 *     KeInsertQueue releases it.
 *
 * 3.  The EventWait(s) happen after KeInsertQueue. In this case the dummy
 *     item in is the KQUEUE already and one EventWait will be satisfied
 *     immediately.
 *
 * A final note: Queued Events cannot cleanly support an EventClear operation.
 * The obvious choice of using KeRemoveQueue with a 0 timeout is insufficient
 * because it would associate the current thread with the KQUEUE and that is
 * not desirable. KeRundownQueue cannot be used either because it
 * disassociates all threads from the KQUEUE.
 */
typedef struct
{
    KQUEUE Queue;
    LIST_ENTRY DummyEntry;
    KSPIN_LOCK SpinLock;
} FSP_QEVENT;
static inline
VOID FspQeventInitialize(FSP_QEVENT *Qevent, ULONG ThreadCount)
{
    KeInitializeQueue(&Qevent->Queue, ThreadCount);
    RtlZeroMemory(&Qevent->DummyEntry, sizeof Qevent->DummyEntry);
    KeInitializeSpinLock(&Qevent->SpinLock);
}
static inline
VOID FspQeventFinalize(FSP_QEVENT *Qevent)
{
    KeRundownQueue(&Qevent->Queue);
}
static inline
VOID FspQeventSetNoLock(FSP_QEVENT *Qevent)
{
    ASSERT(KeGetCurrentIrql() == DISPATCH_LEVEL);
    if (0 == KeReadStateQueue(&Qevent->Queue))
        KeInsertQueue(&Qevent->Queue, &Qevent->DummyEntry);
}
static inline
VOID FspQeventSet(FSP_QEVENT *Qevent)
{
    KIRQL Irql;
    KeAcquireSpinLock(&Qevent->SpinLock, &Irql);
    FspQeventSetNoLock(Qevent);
    KeReleaseSpinLock(&Qevent->SpinLock, Irql);
}
static inline
NTSTATUS FspQeventWait(FSP_QEVENT *Qevent,
    KPROCESSOR_MODE WaitMode, BOOLEAN Alertable, PLARGE_INTEGER PTimeout)
{
    PLIST_ENTRY ListEntry;
    KeRemoveQueueEx(&Qevent->Queue, WaitMode, Alertable, PTimeout, &ListEntry, 1);
    if (ListEntry == &Qevent->DummyEntry)
        return STATUS_SUCCESS;
    return (NTSTATUS)(UINT_PTR)ListEntry;
}
static inline
NTSTATUS FspQeventCancellableWait(FSP_QEVENT *Qevent,
    PLARGE_INTEGER PTimeout, PIRP Irp)
{
    NTSTATUS Result;
    UINT64 ExpirationTime = 0, InterruptTime;
    if (0 != PTimeout && 0 > PTimeout->QuadPart)
        ExpirationTime = KeQueryInterruptTime() - PTimeout->QuadPart;
retry:
    Result = FspQeventWait(Qevent, KernelMode, TRUE, PTimeout);
    if (STATUS_ALERTED == Result)
    {
        if (PsIsThreadTerminating(PsGetCurrentThread()))
            return STATUS_THREAD_IS_TERMINATING;
        if (0 != Irp && ((PIRP)FSRTL_MAX_TOP_LEVEL_IRP_FLAG >= Irp || Irp->Cancel))
            return STATUS_CANCELLED;
        if (0 != ExpirationTime)
        {
            InterruptTime = KeQueryInterruptTime();
            if (ExpirationTime <= InterruptTime)
                return STATUS_TIMEOUT;
            PTimeout->QuadPart = (INT64)InterruptTime - (INT64)ExpirationTime;
        }
        goto retry;
    }
    return Result;
}

/* I/O queue */
#define FSP_IOQ_USE_QEVENT
#define FSP_IOQ_PROCESS_NO_CANCEL
#define FspIoqTimeout                   ((PIRP)1)
#define FspIoqCancelled                 ((PIRP)2)
#define FspIoqPostIrp(Q, I, R)          FspIoqPostIrpEx(Q, I, FALSE, R)
#define FspIoqPostIrpBestEffort(Q, I, R)FspIoqPostIrpEx(Q, I, TRUE, R)
typedef struct
{
    KSPIN_LOCK SpinLock;
    BOOLEAN Stopped;
#if defined(FSP_IOQ_USE_QEVENT)
    FSP_QEVENT PendingIrpEvent;
#else
    KEVENT PendingIrpEvent;
#endif
    LIST_ENTRY PendingIrpList, ProcessIrpList, RetriedIrpList;
    IO_CSQ PendingIoCsq, ProcessIoCsq, RetriedIoCsq;
    ULONG IrpTimeout;
    ULONG PendingIrpCapacity, PendingIrpCount, ProcessIrpCount, RetriedIrpCount;
    VOID (*CompleteCanceledIrp)(PIRP Irp);
    ULONG ProcessIrpBucketCount;
    PVOID ProcessIrpBuckets[];
} FSP_IOQ;
NTSTATUS FspIoqCreate(
    ULONG IrpCapacity, PLARGE_INTEGER IrpTimeout, VOID (*CompleteCanceledIrp)(PIRP Irp),
    FSP_IOQ **PIoq);
VOID FspIoqDelete(FSP_IOQ *Ioq);
VOID FspIoqStop(FSP_IOQ *Ioq, BOOLEAN CancelIrps);
BOOLEAN FspIoqStopped(FSP_IOQ *Ioq);
VOID FspIoqRemoveExpired(FSP_IOQ *Ioq, UINT64 InterruptTime);
BOOLEAN FspIoqPostIrpEx(FSP_IOQ *Ioq, PIRP Irp, BOOLEAN BestEffort, NTSTATUS *PResult);
PIRP FspIoqNextPendingIrp(FSP_IOQ *Ioq, PIRP BoundaryIrp, PLARGE_INTEGER Timeout,
    PIRP CancellableIrp);
ULONG FspIoqPendingIrpCount(FSP_IOQ *Ioq);
BOOLEAN FspIoqPendingAboveWatermark(FSP_IOQ *Ioq, ULONG Watermark);
BOOLEAN FspIoqStartProcessingIrp(FSP_IOQ *Ioq, PIRP Irp);
PIRP FspIoqEndProcessingIrp(FSP_IOQ *Ioq, UINT_PTR IrpHint);
ULONG FspIoqProcessIrpCount(FSP_IOQ *Ioq);
BOOLEAN FspIoqRetryCompleteIrp(FSP_IOQ *Ioq, PIRP Irp, NTSTATUS *PResult);
PIRP FspIoqNextCompleteIrp(FSP_IOQ *Ioq, PIRP BoundaryIrp);
ULONG FspIoqRetriedIrpCount(FSP_IOQ *Ioq);

/* meta cache */
enum
{
    FspMetaCacheItemHeaderSize = MEMORY_ALLOCATION_ALIGNMENT,
};
typedef struct
{
    KSPIN_LOCK SpinLock;
    UINT64 MetaTimeout;
    ULONG MetaCapacity, ItemCount;
    ULONG ItemSizeMax;
    UINT64 ItemIndex;
    LIST_ENTRY ItemList;
    ULONG ItemBucketCount;
    PVOID ItemBuckets[];
} FSP_META_CACHE;
NTSTATUS FspMetaCacheCreate(
    ULONG MetaCapacity, ULONG ItemSizeMax, PLARGE_INTEGER MetaTimeout,
    FSP_META_CACHE **PMetaCache);
VOID FspMetaCacheDelete(FSP_META_CACHE *MetaCache);
VOID FspMetaCacheInvalidateExpired(FSP_META_CACHE *MetaCache, UINT64 ExpirationTime);
BOOLEAN FspMetaCacheReferenceItemBuffer(FSP_META_CACHE *MetaCache, UINT64 ItemIndex,
    PCVOID *PBuffer, PULONG PSize);
VOID FspMetaCacheDereferenceItemBuffer(PCVOID Buffer);
UINT64 FspMetaCacheAddItem(FSP_META_CACHE *MetaCache, PCVOID Buffer, ULONG Size);
VOID FspMetaCacheInvalidateItem(FSP_META_CACHE *MetaCache, UINT64 ItemIndex);

/* I/O processing */
#define FSP_FSCTL_WORK                  \
    CTL_CODE(FILE_DEVICE_FILE_SYSTEM, 0x800 + 'W', METHOD_NEITHER, FILE_ANY_ACCESS)
#define FSP_FSCTL_WORK_BEST_EFFORT      \
    CTL_CODE(FILE_DEVICE_FILE_SYSTEM, 0x800 + 'w', METHOD_NEITHER, FILE_ANY_ACCESS)
#define FSP_FSCTL_TRANSACT_REQ_ALIGNMENT 16
enum
{
    FspIopCreateRequestMustSucceedFlag  = 0x01,
    FspIopCreateRequestNonPagedFlag     = 0x02,
    FspIopCreateRequestWorkItemFlag     = 0x04,
};
enum
{
    FspIopRequestExtraContext           = 4,
};
typedef VOID FSP_IOP_REQUEST_FINI(FSP_FSCTL_TRANSACT_REQ *Request, PVOID Context[4]);
typedef NTSTATUS FSP_IOP_REQUEST_WORK(
    PDEVICE_OBJECT DeviceObject, PIRP Irp, PIO_STACK_LOCATION IrpSp,
    BOOLEAN CanWait);
typedef struct
{
    FSP_IOP_REQUEST_WORK *WorkRoutine;
    WORK_QUEUE_ITEM WorkQueueItem;
} FSP_FSCTL_TRANSACT_REQ_WORK_ITEM;
typedef struct
{
    FSP_IOP_REQUEST_FINI *RequestFini;
    PVOID Context[4 + 1/*FspIopRequestExtraContext*/];
    FSP_FSCTL_TRANSACT_RSP *Response;
    FSP_FSCTL_TRANSACT_REQ_WORK_ITEM *WorkItem;
    __declspec(align(FSP_FSCTL_TRANSACT_REQ_ALIGNMENT)) UINT8 RequestBuf[];
} FSP_FSCTL_TRANSACT_REQ_HEADER;
FSP_FSCTL_STATIC_ASSERT(sizeof(FSP_FSCTL_TRANSACT_REQ_HEADER) <= 64,
    "sizeof(FSP_FSCTL_TRANSACT_REQ_HEADER) assumed less or equal to 64; "
    "see FSP_FSCTL_TRANSACT_REQ_SIZEMAX");
static inline
PVOID *FspIopRequestContextAddress(FSP_FSCTL_TRANSACT_REQ *Request, ULONG I)
{
    FSP_FSCTL_TRANSACT_REQ_HEADER *RequestHeader = (PVOID)((PUINT8)Request - sizeof *RequestHeader);
    return &RequestHeader->Context[I];
}
static inline
FSP_FSCTL_TRANSACT_REQ_WORK_ITEM *FspIopRequestWorkItem(FSP_FSCTL_TRANSACT_REQ *Request)
{
    FSP_FSCTL_TRANSACT_REQ_HEADER *RequestHeader = (PVOID)((PUINT8)Request - sizeof *RequestHeader);
    return RequestHeader->WorkItem;
}
NTSTATUS FspIopCreateRequestFunnel(
    PIRP Irp, PUNICODE_STRING FileName, ULONG ExtraSize, FSP_IOP_REQUEST_FINI *RequestFini,
    ULONG Flags, FSP_FSCTL_TRANSACT_REQ **PRequest);
NTSTATUS FspIopCreateRequestWorkItem(FSP_FSCTL_TRANSACT_REQ *Request);
VOID FspIopDeleteRequest(FSP_FSCTL_TRANSACT_REQ *Request);
VOID FspIopResetRequest(FSP_FSCTL_TRANSACT_REQ *Request, FSP_IOP_REQUEST_FINI *RequestFini);
NTSTATUS FspIopPostWorkRequestFunnel(PDEVICE_OBJECT DeviceObject,
    FSP_FSCTL_TRANSACT_REQ *Request, BOOLEAN BestEffort);
VOID FspIopCompleteIrpEx(PIRP Irp, NTSTATUS Result, BOOLEAN DeviceDereference);
VOID FspIopCompleteCanceledIrp(PIRP Irp);
BOOLEAN FspIopRetryPrepareIrp(PIRP Irp, NTSTATUS *PResult);
BOOLEAN FspIopRetryCompleteIrp(PIRP Irp, const FSP_FSCTL_TRANSACT_RSP *Response, NTSTATUS *PResult);
VOID FspIopSetIrpResponse(PIRP Irp, const FSP_FSCTL_TRANSACT_RSP *Response);
FSP_FSCTL_TRANSACT_RSP *FspIopIrpResponse(PIRP Irp);
NTSTATUS FspIopDispatchPrepare(PIRP Irp, FSP_FSCTL_TRANSACT_REQ *Request);
NTSTATUS FspIopDispatchComplete(PIRP Irp, FSP_FSCTL_TRANSACT_RSP *Response);
static inline
VOID FspIrpDeleteRequest(PIRP Irp)
{
    FSP_FSCTL_TRANSACT_REQ *Request = FspIrpRequest(Irp);
    if (0 != Request)
    {
        FspIopDeleteRequest(Request);
        FspIrpSetRequest(Irp, 0);
    }
}
#define FspIopCreateRequest(I, F, E, P) \
    FspIopCreateRequestFunnel(I, F, E, 0, 0, P)
#define FspIopCreateRequestMustSucceed(I, F, E, P)\
    FspIopCreateRequestFunnel(I, F, E, 0, FspIopCreateRequestMustSucceedFlag, P)
#define FspIopCreateRequestEx(I, F, E, RF, P)\
    FspIopCreateRequestFunnel(I, F, E, RF, 0, P)
#define FspIopCreateRequestMustSucceedEx(I, F, E, RF, P)\
    FspIopCreateRequestFunnel(I, F, E, RF, FspIopCreateRequestMustSucceedFlag, P)
#define FspIopCreateRequestAndWorkItem(I, E, RF, P)\
    FspIopCreateRequestFunnel(I, 0, E, RF, FspIopCreateRequestWorkItemFlag, P)
#define FspIopRequestContext(Request, I)\
    (*FspIopRequestContextAddress(Request, I))
#define FspIopPostWorkRequest(D, R)     FspIopPostWorkRequestFunnel(D, R, FALSE)
#define FspIopPostWorkRequestBestEffort(D, R)\
    FspIopPostWorkRequestFunnel(D, R, TRUE)
#define FspIopCompleteIrp(I, R)         FspIopCompleteIrpEx(I, R, TRUE)

/* work queue processing */
NTSTATUS FspWqCreateAndPostIrpWorkItem(PIRP Irp,
    FSP_IOP_REQUEST_WORK *WorkRoutine, FSP_IOP_REQUEST_FINI *RequestFini,
    BOOLEAN CreateAndPost);
VOID FspWqPostIrpWorkItem(PIRP Irp);
#define FspWqCreateIrpWorkItem(I, RW, RF)\
    FspWqCreateAndPostIrpWorkItem(I, RW, RF, FALSE)
#define FspWqRepostIrpWorkItem(I, RW, RF)\
    FspWqCreateAndPostIrpWorkItem(I, RW, RF, TRUE)

/* file system statistics */
typedef struct
{
    FILESYSTEM_STATISTICS Base;
    FAT_STATISTICS Specific;            /* pretend that we are FAT when it comes to stats */
    /* align to 64 bytes */
    __declspec(align(64)) UINT8 EndOfStruct[];
} FSP_STATISTICS;
NTSTATUS FspStatisticsCreate(FSP_STATISTICS **PStatistics);
VOID FspStatisticsDelete(FSP_STATISTICS *Statistics);
NTSTATUS FspStatisticsCopy(FSP_STATISTICS *Statistics, PVOID Buffer, PULONG PLength);
#define FspStatistics(S)                (&(S)[KeGetCurrentProcessorNumber() % FspProcessorCount])
#define FspStatisticsInc(S,F)           ((S)->F++)
#define FspStatisticsAdd(S,F,V)         ((S)->F += (V))

/* device management */
enum
{
    FspFsvolDeviceSecurityCacheCapacity = 100,
    FspFsvolDeviceSecurityCacheItemSizeMax = 4096,
    FspFsvolDeviceDirInfoCacheCapacity = 100,
    FspFsvolDeviceDirInfoCacheItemSizeMax = FSP_FSCTL_ALIGN_UP(FspProcessBufferSizeMax, PAGE_SIZE),
    FspFsvolDeviceStreamInfoCacheCapacity = 100,
    FspFsvolDeviceStreamInfoCacheItemSizeMax = FSP_FSCTL_ALIGN_UP(16384, PAGE_SIZE),
    FspFsvolDeviceEaCacheCapacity = 100,
    FspFsvolDeviceEaCacheItemSizeMax = FSP_FSCTL_ALIGN_UP(16384, PAGE_SIZE),
};
typedef struct
{
    LIST_ENTRY ListEntry;
    PIO_TIMER_ROUTINE TimerRoutine;
    PDEVICE_OBJECT DeviceObject;
    PVOID Context;
} FSP_DEVICE_TIMER;
typedef struct
{
    PUNICODE_STRING FileName;
    PVOID Context;
} FSP_DEVICE_CONTEXT_BY_NAME_TABLE_ELEMENT_DATA;
typedef struct
{
    RTL_BALANCED_LINKS Header;
    FSP_DEVICE_CONTEXT_BY_NAME_TABLE_ELEMENT_DATA Data;
} FSP_DEVICE_CONTEXT_BY_NAME_TABLE_ELEMENT;
typedef struct
{
    PVOID RestartKey;
    ULONG DeleteCount;
} FSP_DEVICE_CONTEXT_BY_NAME_TABLE_RESTART_KEY;
enum
{
    FspFsctlDeviceExtensionKind = '\0ltC',  /* file system control device (e.g. \Device\WinFsp.Disk) */
    FspFsmupDeviceExtensionKind = '\0puM',  /* our own MUP device (linked to \Device\WinFsp.Mup) */
    FspFsvrtDeviceExtensionKind = '\0trV',  /* virtual volume device (e.g. \Device\Volume{GUID}) */
    FspFsvolDeviceExtensionKind = '\0loV',  /* file system volume device (unnamed) */
};
typedef struct
{
    KSPIN_LOCK SpinLock;
    LONG RefCount;
    UINT32 Kind;
<<<<<<< HEAD
    GUID SiloContainerId;
    FSP_DEVICE_TIMER DeviceTimer;       /* IoTimer emulation */
    LONG DidIoDeleteDevice;
=======
    /* IoTimer emulation */
    FSP_DEVICE_TIMER DeviceTimer;
>>>>>>> d7104922
} FSP_DEVICE_EXTENSION;
typedef struct
{
    FSP_DEVICE_EXTENSION Base;
    UINT32 InitDoneFsvrt:1, InitDoneIoq:1, InitDoneSec:1, InitDoneDir:1, InitDoneStrm:1, InitDoneEa:1,
        InitDoneCtxTab:1, InitDoneTimer:1, InitDoneInfo:1, InitDoneNotify:1, InitDoneStat:1,
        InitDoneFsext;
    PDEVICE_OBJECT FsctlDeviceObject;
    PDEVICE_OBJECT FsvrtDeviceObject;
    PDEVICE_OBJECT FsvolDeviceObject;
    PVPB SwapVpb;
    FSP_DELAYED_WORK_ITEM DeleteVolumeDelayedWorkItem;
    FSP_FSCTL_VOLUME_PARAMS VolumeParams;
    FSP_FSEXT_PROVIDER *Provider;
    UNICODE_STRING VolumePrefix;
    UNICODE_PREFIX_TABLE_ENTRY VolumePrefixEntry;
#if defined(FSP_CFG_REJECT_EARLY_IRP)
    LONG ReadyToAcceptIrp;
#endif
    FSP_IOQ *Ioq;
    FSP_META_CACHE *SecurityCache;
    FSP_META_CACHE *DirInfoCache;
    FSP_META_CACHE *StreamInfoCache;
    FSP_META_CACHE *EaCache;
    KSPIN_LOCK ExpirationLock;
    WORK_QUEUE_ITEM ExpirationWorkItem;
    BOOLEAN ExpirationInProgress;
    ERESOURCE VolumeDeleteResource;
    BOOLEAN VolumeDeleted;
    ERESOURCE FileRenameResource;
    FAST_MUTEX ContextTableMutex;
    LIST_ENTRY ContextList;
    RTL_AVL_TABLE ContextByNameTable;
    PVOID ContextByNameTableElementStorage;
    UNICODE_STRING VolumeName;
    WCHAR VolumeNameBuf[FSP_FSCTL_VOLUME_NAME_SIZE / sizeof(WCHAR)];
    KSPIN_LOCK InfoSpinLock;
    UINT64 InfoExpirationTime;
    FSP_FSCTL_VOLUME_INFO VolumeInfo;
    FAST_MUTEX VolumeNotifyMutex;
    LONG VolumeNotifyCount;
    PNOTIFY_SYNC NotifySync;
    LIST_ENTRY NotifyList;
    FSP_STATISTICS *Statistics;
    FSP_FSCTL_DECLSPEC_ALIGN UINT8 FsextData[];
} FSP_FSVOL_DEVICE_EXTENSION;
typedef struct
{
    /* read-only after creation (and insertion in the ContextTable) */
    FSP_DEVICE_EXTENSION Base;
    UINT16 SectorSize;
    UNICODE_STRING VolumeName;
    WCHAR VolumeNameBuf[FSP_FSCTL_VOLUME_NAME_SIZE / sizeof(WCHAR)];
    FAST_MUTEX MountMutex;
    /* interlocked access */
    LONG IsMountdev;
    /* protected under MountMutex */
    BOOLEAN Persistent;
    GUID UniqueId;
    UNICODE_STRING MountPoint;
} FSP_FSVRT_DEVICE_EXTENSION;
typedef struct
{
    FSP_DEVICE_EXTENSION Base;
    UINT32 InitDonePfxTab:1;
    FAST_MUTEX PrefixTableMutex;
    UNICODE_PREFIX_TABLE PrefixTable;
    UNICODE_PREFIX_TABLE ClassTable;
} FSP_FSMUP_DEVICE_EXTENSION;
static inline
FSP_DEVICE_EXTENSION *FspDeviceExtension(PDEVICE_OBJECT DeviceObject)
{
    return DeviceObject->DeviceExtension;
}
static inline
FSP_FSVOL_DEVICE_EXTENSION *FspFsvolDeviceExtension(PDEVICE_OBJECT DeviceObject)
{
    ASSERT(FspFsvolDeviceExtensionKind == ((FSP_DEVICE_EXTENSION *)DeviceObject->DeviceExtension)->Kind);
    return DeviceObject->DeviceExtension;
}
static inline
FSP_FSVRT_DEVICE_EXTENSION *FspFsvrtDeviceExtension(PDEVICE_OBJECT DeviceObject)
{
    ASSERT(FspFsvrtDeviceExtensionKind == ((FSP_DEVICE_EXTENSION *)DeviceObject->DeviceExtension)->Kind);
    return DeviceObject->DeviceExtension;
}
static inline
FSP_FSMUP_DEVICE_EXTENSION *FspFsmupDeviceExtension(PDEVICE_OBJECT DeviceObject)
{
    ASSERT(FspFsmupDeviceExtensionKind == ((FSP_DEVICE_EXTENSION *)DeviceObject->DeviceExtension)->Kind);
    return DeviceObject->DeviceExtension;
}
NTSTATUS FspDeviceCreateSecure(UINT32 Kind, ULONG ExtraSize,
    PUNICODE_STRING DeviceName, DEVICE_TYPE DeviceType, ULONG DeviceCharacteristics,
    PUNICODE_STRING DeviceSddl, LPCGUID DeviceClassGuid,
    PDEVICE_OBJECT *PDeviceObject);
NTSTATUS FspDeviceCreate(UINT32 Kind, ULONG ExtraSize,
    DEVICE_TYPE DeviceType, ULONG DeviceCharacteristics,
    PDEVICE_OBJECT *PDeviceObject);
NTSTATUS FspDeviceInitialize(PDEVICE_OBJECT DeviceObject);
VOID FspDeviceDelete(PDEVICE_OBJECT DeviceObject);
VOID FspDeviceDoIoDeleteDevice(PDEVICE_OBJECT DeviceObject);
BOOLEAN FspDeviceReference(PDEVICE_OBJECT DeviceObject);
VOID FspDeviceDereference(PDEVICE_OBJECT DeviceObject);
static inline
VOID FspFsvolDeviceVolumeDeleteAcquireShared(PDEVICE_OBJECT DeviceObject)
{
    FSP_FSVOL_DEVICE_EXTENSION *FsvolDeviceExtension = FspFsvolDeviceExtension(DeviceObject);
    ExAcquireResourceSharedLite(&FsvolDeviceExtension->VolumeDeleteResource, TRUE);
}
static inline
VOID FspFsvolDeviceVolumeDeleteAcquireExclusive(PDEVICE_OBJECT DeviceObject)
{
    FSP_FSVOL_DEVICE_EXTENSION *FsvolDeviceExtension = FspFsvolDeviceExtension(DeviceObject);
    ExAcquireResourceExclusiveLite(&FsvolDeviceExtension->VolumeDeleteResource, TRUE);
}
static inline
VOID FspFsvolDeviceVolumeDeleteSetOwner(PDEVICE_OBJECT DeviceObject, PVOID Owner)
{
    FSP_FSVOL_DEVICE_EXTENSION *FsvolDeviceExtension = FspFsvolDeviceExtension(DeviceObject);
    Owner = (PVOID)((UINT_PTR)Owner | 3);
    ExSetResourceOwnerPointer(&FsvolDeviceExtension->VolumeDeleteResource, Owner);
}
static inline
VOID FspFsvolDeviceVolumeDeleteRelease(PDEVICE_OBJECT DeviceObject)
{
    FSP_FSVOL_DEVICE_EXTENSION *FsvolDeviceExtension = FspFsvolDeviceExtension(DeviceObject);
    ExReleaseResourceLite(&FsvolDeviceExtension->VolumeDeleteResource);
}
static inline
VOID FspFsvolDeviceVolumeDeleteReleaseOwner(PDEVICE_OBJECT DeviceObject, PVOID Owner)
{
    FSP_FSVOL_DEVICE_EXTENSION *FsvolDeviceExtension = FspFsvolDeviceExtension(DeviceObject);
    Owner = (PVOID)((UINT_PTR)Owner | 3);
    if (ExIsResourceAcquiredLite(&FsvolDeviceExtension->VolumeDeleteResource))
        ExReleaseResourceLite(&FsvolDeviceExtension->VolumeDeleteResource);
    else
        ExReleaseResourceForThreadLite(&FsvolDeviceExtension->VolumeDeleteResource, (ERESOURCE_THREAD)Owner);
}
static inline
VOID FspFsvolDeviceFileRenameAcquireShared(PDEVICE_OBJECT DeviceObject)
{
    FSP_FSVOL_DEVICE_EXTENSION *FsvolDeviceExtension = FspFsvolDeviceExtension(DeviceObject);
    ExAcquireResourceSharedLite(&FsvolDeviceExtension->FileRenameResource, TRUE);
}
static inline
BOOLEAN FspFsvolDeviceFileRenameTryAcquireShared(PDEVICE_OBJECT DeviceObject)
{
    FSP_FSVOL_DEVICE_EXTENSION *FsvolDeviceExtension = FspFsvolDeviceExtension(DeviceObject);
    return ExAcquireResourceSharedLite(&FsvolDeviceExtension->FileRenameResource, FALSE);
}
static inline
VOID FspFsvolDeviceFileRenameAcquireExclusive(PDEVICE_OBJECT DeviceObject)
{
    FSP_FSVOL_DEVICE_EXTENSION *FsvolDeviceExtension = FspFsvolDeviceExtension(DeviceObject);
    ExAcquireResourceExclusiveLite(&FsvolDeviceExtension->FileRenameResource, TRUE);
}
static inline
BOOLEAN FspFsvolDeviceFileRenameTryAcquireExclusive(PDEVICE_OBJECT DeviceObject)
{
    FSP_FSVOL_DEVICE_EXTENSION *FsvolDeviceExtension = FspFsvolDeviceExtension(DeviceObject);
    return ExAcquireResourceExclusiveLite(&FsvolDeviceExtension->FileRenameResource, FALSE);
}
static inline
VOID FspFsvolDeviceFileRenameSetOwner(PDEVICE_OBJECT DeviceObject, PVOID Owner)
{
    FSP_FSVOL_DEVICE_EXTENSION *FsvolDeviceExtension = FspFsvolDeviceExtension(DeviceObject);
    Owner = (PVOID)((UINT_PTR)Owner | 3);
    ExSetResourceOwnerPointer(&FsvolDeviceExtension->FileRenameResource, Owner);
}
static inline
VOID FspFsvolDeviceFileRenameRelease(PDEVICE_OBJECT DeviceObject)
{
    FSP_FSVOL_DEVICE_EXTENSION *FsvolDeviceExtension = FspFsvolDeviceExtension(DeviceObject);
    ExReleaseResourceLite(&FsvolDeviceExtension->FileRenameResource);
}
static inline
VOID FspFsvolDeviceFileRenameReleaseOwner(PDEVICE_OBJECT DeviceObject, PVOID Owner)
{
    FSP_FSVOL_DEVICE_EXTENSION *FsvolDeviceExtension = FspFsvolDeviceExtension(DeviceObject);
    Owner = (PVOID)((UINT_PTR)Owner | 3);
    if (ExIsResourceAcquiredLite(&FsvolDeviceExtension->FileRenameResource))
        ExReleaseResourceLite(&FsvolDeviceExtension->FileRenameResource);
    else
        ExReleaseResourceForThreadLite(&FsvolDeviceExtension->FileRenameResource, (ERESOURCE_THREAD)Owner);
}
static inline
BOOLEAN FspFsvolDeviceFileRenameIsAcquiredExclusive(PDEVICE_OBJECT DeviceObject)
{
    FSP_FSVOL_DEVICE_EXTENSION *FsvolDeviceExtension = FspFsvolDeviceExtension(DeviceObject);
    return ExIsResourceAcquiredExclusiveLite(&FsvolDeviceExtension->FileRenameResource);
}
static inline
VOID FspFsvolDeviceLockContextTable(PDEVICE_OBJECT DeviceObject)
{
    FSP_FSVOL_DEVICE_EXTENSION *FsvolDeviceExtension = FspFsvolDeviceExtension(DeviceObject);
    ExAcquireFastMutexUnsafe(&FsvolDeviceExtension->ContextTableMutex);
}
static inline
VOID FspFsvolDeviceUnlockContextTable(PDEVICE_OBJECT DeviceObject)
{
    FSP_FSVOL_DEVICE_EXTENSION *FsvolDeviceExtension = FspFsvolDeviceExtension(DeviceObject);
    ExReleaseFastMutexUnsafe(&FsvolDeviceExtension->ContextTableMutex);
}
NTSTATUS FspFsvolDeviceCopyContextList(PDEVICE_OBJECT DeviceObject,
    PVOID **PContexts, PULONG PContextCount);
NTSTATUS FspFsvolDeviceCopyContextByNameList(PDEVICE_OBJECT DeviceObject,
    PVOID **PContexts, PULONG PContextCount);
VOID FspFsvolDeviceDeleteContextList(PVOID *Contexts, ULONG ContextCount);
PVOID FspFsvolDeviceEnumerateContextByName(PDEVICE_OBJECT DeviceObject, PUNICODE_STRING FileName,
    BOOLEAN NextFlag, FSP_DEVICE_CONTEXT_BY_NAME_TABLE_RESTART_KEY *RestartKey);
PVOID FspFsvolDeviceLookupContextByName(PDEVICE_OBJECT DeviceObject, PUNICODE_STRING FileName);
PVOID FspFsvolDeviceInsertContextByName(PDEVICE_OBJECT DeviceObject, PUNICODE_STRING FileName, PVOID Context,
    FSP_DEVICE_CONTEXT_BY_NAME_TABLE_ELEMENT *ElementStorage, PBOOLEAN PInserted);
VOID FspFsvolDeviceDeleteContextByName(PDEVICE_OBJECT DeviceObject, PUNICODE_STRING FileName,
    PBOOLEAN PDeleted);
VOID FspFsvolDeviceGetVolumeInfo(PDEVICE_OBJECT DeviceObject, FSP_FSCTL_VOLUME_INFO *VolumeInfo);
BOOLEAN FspFsvolDeviceTryGetVolumeInfo(PDEVICE_OBJECT DeviceObject, FSP_FSCTL_VOLUME_INFO *VolumeInfo);
VOID FspFsvolDeviceSetVolumeInfo(PDEVICE_OBJECT DeviceObject, const FSP_FSCTL_VOLUME_INFO *VolumeInfo);
VOID FspFsvolDeviceInvalidateVolumeInfo(PDEVICE_OBJECT DeviceObject);
static inline
VOID FspFsvolDeviceLockVolumeNotify(PDEVICE_OBJECT DeviceObject)
{
    FSP_FSVOL_DEVICE_EXTENSION *FsvolDeviceExtension = FspFsvolDeviceExtension(DeviceObject);
    ExAcquireFastMutexUnsafe(&FsvolDeviceExtension->VolumeNotifyMutex);
}
static inline
VOID FspFsvolDeviceUnlockVolumeNotify(PDEVICE_OBJECT DeviceObject)
{
    FSP_FSVOL_DEVICE_EXTENSION *FsvolDeviceExtension = FspFsvolDeviceExtension(DeviceObject);
    ExReleaseFastMutexUnsafe(&FsvolDeviceExtension->VolumeNotifyMutex);
}
#if defined(FSP_CFG_REJECT_EARLY_IRP)
static inline
BOOLEAN FspFsvolDeviceReadyToAcceptIrp(PDEVICE_OBJECT DeviceObject)
{
    FSP_FSVOL_DEVICE_EXTENSION *FsvolDeviceExtension = FspFsvolDeviceExtension(DeviceObject);
    if (!FsvolDeviceExtension->VolumeParams.RejectIrpPriorToTransact0)
        return TRUE;
    return 0 != InterlockedCompareExchange(&FsvolDeviceExtension->ReadyToAcceptIrp, 0, 0);
}
static inline
VOID FspFsvolDeviceSetReadyToAcceptIrp(PDEVICE_OBJECT DeviceObject)
{
    FSP_FSVOL_DEVICE_EXTENSION *FsvolDeviceExtension = FspFsvolDeviceExtension(DeviceObject);
    if (!FsvolDeviceExtension->VolumeParams.RejectIrpPriorToTransact0)
        return;
    InterlockedExchange(&FsvolDeviceExtension->ReadyToAcceptIrp, 1);
}
#endif
static inline
BOOLEAN FspFsvolDeviceVolumePrefixInString(PDEVICE_OBJECT DeviceObject, PUNICODE_STRING String)
{
    return RtlPrefixUnicodeString(&FspFsvolDeviceExtension(DeviceObject)->VolumePrefix, String,
        TRUE);
}
static inline
VOID FspFsvrtDeviceLockMount(PDEVICE_OBJECT DeviceObject)
{
    FSP_FSVRT_DEVICE_EXTENSION *FsvrtDeviceExtension = FspFsvrtDeviceExtension(DeviceObject);
    ExAcquireFastMutexUnsafe(&FsvrtDeviceExtension->MountMutex);
}
static inline
VOID FspFsvrtDeviceUnlockMount(PDEVICE_OBJECT DeviceObject)
{
    FSP_FSVRT_DEVICE_EXTENSION *FsvrtDeviceExtension = FspFsvrtDeviceExtension(DeviceObject);
    ExReleaseFastMutexUnsafe(&FsvrtDeviceExtension->MountMutex);
}
static inline
VOID FspFsmupDeviceLockPrefixTable(PDEVICE_OBJECT DeviceObject)
{
    FSP_FSMUP_DEVICE_EXTENSION *FsmupDeviceExtension = FspFsmupDeviceExtension(DeviceObject);
    ExAcquireFastMutexUnsafe(&FsmupDeviceExtension->PrefixTableMutex);
}
static inline
VOID FspFsmupDeviceUnlockPrefixTable(PDEVICE_OBJECT DeviceObject)
{
    FSP_FSMUP_DEVICE_EXTENSION *FsmupDeviceExtension = FspFsmupDeviceExtension(DeviceObject);
    ExReleaseFastMutexUnsafe(&FsmupDeviceExtension->PrefixTableMutex);
}
NTSTATUS FspDeviceCopyList(
    PDEVICE_OBJECT **PDeviceObjects, PULONG PDeviceObjectCount);
VOID FspDeviceDeleteList(
    PDEVICE_OBJECT *DeviceObjects, ULONG DeviceObjectCount);
NTSTATUS FspDeviceInitializeAllTimers(VOID);
VOID FspDeviceFinalizeAllTimers(VOID);
NTSTATUS FspDeviceInitializeTimer(PDEVICE_OBJECT DeviceObject,
    PIO_TIMER_ROUTINE TimerRoutine, PVOID Context);
VOID FspDeviceStartTimer(PDEVICE_OBJECT DeviceObject);
VOID FspDeviceStopTimer(PDEVICE_OBJECT DeviceObject);
static inline
VOID FspDeviceGlobalLock(VOID)
{
    extern FAST_MUTEX FspDeviceGlobalMutex;
    ExAcquireFastMutexUnsafe(&FspDeviceGlobalMutex);
}
static inline
VOID FspDeviceGlobalUnlock(VOID)
{
    extern FAST_MUTEX FspDeviceGlobalMutex;
    ExReleaseFastMutexUnsafe(&FspDeviceGlobalMutex);
}
#define FspFsvolDeviceStatistics(DeviceObject)\
    FspStatistics(FspFsvolDeviceExtension(DeviceObject)->Statistics)
#define FspFsvolDeviceStoppedStatus(DeviceObject)\
    STATUS_VOLUME_DISMOUNTED
    //(FILE_DEVICE_DISK_FILE_SYSTEM == (DeviceObject)->DeviceType ?\
    //    STATUS_VOLUME_DISMOUNTED : STATUS_DEVICE_NOT_CONNECTED)

/* fsext */
FSP_FSEXT_PROVIDER *FspFsextProvider(UINT32 FsextControlCode, PNTSTATUS PLoadResult);

/* process buffers conditional usage */
static inline
BOOLEAN FspReadIrpShouldUseProcessBuffer(PIRP Irp, SIZE_T BufferSize)
{
    ASSERT(0 != Irp);
#if DBG
    return DEBUGTEST(50) ||
#else
    return FspProcessBufferSizeMax >= BufferSize ||
#endif
        FspFsvolDeviceExtension(IoGetCurrentIrpStackLocation(Irp)->DeviceObject)->
            VolumeParams.AlwaysUseDoubleBuffering;
}
static inline
BOOLEAN FspWriteIrpShouldUseProcessBuffer(PIRP Irp, SIZE_T BufferSize)
{
    ASSERT(0 != Irp);
#if DBG
    return DEBUGTEST(50);
#else
    return FspProcessBufferSizeMax >= BufferSize;
#endif
}
#if 0
static inline
BOOLEAN FspQueryDirectoryIrpShouldUseProcessBuffer(PIRP Irp, SIZE_T BufferSize)
{
    return FspReadIrpShouldUseProcessBuffer(Irp, BufferSize);
}
#endif

/* mountdev */
NTSTATUS FspMountdevQueryDeviceName(
    PDEVICE_OBJECT FsvrtDeviceObject, PIRP Irp, PIO_STACK_LOCATION IrpSp);
NTSTATUS FspMountdevQueryUniqueId(
    PDEVICE_OBJECT FsvrtDeviceObject, PIRP Irp, PIO_STACK_LOCATION IrpSp);
BOOLEAN FspMountdevDeviceControl(
    PDEVICE_OBJECT FsvrtDeviceObject, PIRP Irp, PIO_STACK_LOCATION IrpSp,
    PNTSTATUS PResult);
NTSTATUS FspMountdevMake(
    PDEVICE_OBJECT FsvrtDeviceObject, PDEVICE_OBJECT FsvolDeviceObject,
    BOOLEAN Persistent);
VOID FspMountdevFini(
    PDEVICE_OBJECT FsvrtDeviceObject);

/* mountmgr */
NTSTATUS FspMountmgrCreateDrive(
    PUNICODE_STRING VolumeName, GUID *UniqueId, PUNICODE_STRING MountPoint);
NTSTATUS FspMountmgrDeleteDrive(
    PUNICODE_STRING MountPoint);
NTSTATUS FspMountmgrNotifyCreateDirectory(
    PUNICODE_STRING VolumeName, GUID *UniqueId, PUNICODE_STRING MountPoint);
NTSTATUS FspMountmgrNotifyDeleteDirectory(
    PUNICODE_STRING VolumeName, PUNICODE_STRING MountPoint);

/* fsmup */
NTSTATUS FspMupRegister(
    PDEVICE_OBJECT FsmupDeviceObject, PDEVICE_OBJECT FsvolDeviceObject);
VOID FspMupUnregister(
    PDEVICE_OBJECT FsmupDeviceObject, PDEVICE_OBJECT FsvolDeviceObject);
PDEVICE_OBJECT FspMupGetFsvolDeviceObject(
    PFILE_OBJECT FileObject);
NTSTATUS FspMupHandleIrp(
    PDEVICE_OBJECT FsmupDeviceObject, PIRP Irp);

/* volume management */
NTSTATUS FspVolumeCreate(
    PDEVICE_OBJECT FsctlDeviceObject, PIRP Irp, PIO_STACK_LOCATION IrpSp);
VOID FspVolumeDelete(
    PDEVICE_OBJECT FsctlDeviceObject, PIRP Irp, PIO_STACK_LOCATION IrpSp);
NTSTATUS FspVolumeMount(
    PDEVICE_OBJECT FsctlDeviceObject, PIRP Irp, PIO_STACK_LOCATION IrpSp);
NTSTATUS FspVolumeMakeMountdev(
    PDEVICE_OBJECT FsctlDeviceObject, PIRP Irp, PIO_STACK_LOCATION IrpSp);
NTSTATUS FspVolumeUseMountmgr(
    PDEVICE_OBJECT FsctlDeviceObject, PIRP Irp, PIO_STACK_LOCATION IrpSp);
NTSTATUS FspVolumeGetName(
    PDEVICE_OBJECT FsctlDeviceObject, PIRP Irp, PIO_STACK_LOCATION IrpSp);
NTSTATUS FspVolumeGetNameList(
    PDEVICE_OBJECT FsctlDeviceObject, PIRP Irp, PIO_STACK_LOCATION IrpSp);
NTSTATUS FspVolumeTransact(
    PDEVICE_OBJECT FsctlDeviceObject, PIRP Irp, PIO_STACK_LOCATION IrpSp);
NTSTATUS FspVolumeFastTransact(
    PDEVICE_OBJECT FsvolDeviceObject,
    ULONG ControlCode,
    PVOID InputBuffer,
    ULONG InputBufferLength,
    PVOID OutputBuffer,
    ULONG OutputBufferLength,
    PIO_STATUS_BLOCK IoStatus,
    PIRP Irp);
NTSTATUS FspVolumeTransactFsext(
    PDEVICE_OBJECT FsctlDeviceObject, PIRP Irp, PIO_STACK_LOCATION IrpSp);
NTSTATUS FspVolumeStop(
    PDEVICE_OBJECT FsctlDeviceObject, PIRP Irp, PIO_STACK_LOCATION IrpSp);
NTSTATUS FspVolumeNotify(
    PDEVICE_OBJECT FsctlDeviceObject, PIRP Irp, PIO_STACK_LOCATION IrpSp);
NTSTATUS FspVolumeWork(
    PDEVICE_OBJECT FsvolDeviceObject, PIRP Irp, PIO_STACK_LOCATION IrpSp);

/* file objects */
//#define FSP_FILE_NODE_NO_PGIO
#define FspFileNodeKind(FileNode)       \
    (((FSP_FILE_NODE *)FileNode)->Header.NodeTypeCode)
#define FspFileNodeIsValid(FileNode)    \
    (0 != (FileNode) && FspFileNodeFileKind == ((FSP_FILE_NODE *)FileNode)->Header.NodeTypeCode)
enum
{
    FspFileNodeFileKind                 = 'BZ',
};
enum
{
    FspFileNodeSharingViolationGeneral  = 'G',
    FspFileNodeSharingViolationMainFile = 'M',
    FspFileNodeSharingViolationStream   = 'S',
};
enum
{
    FspFileNodeAcquireMain              = 1,
    FspFileNodeAcquirePgio              = 2,
    FspFileNodeAcquireFull              = 3,
};
typedef struct
{
    ERESOURCE Resource;
    ERESOURCE PagingIoResource;
    FAST_MUTEX HeaderFastMutex;
    SECTION_OBJECT_POINTERS SectionObjectPointers;
    KSPIN_LOCK NpInfoSpinLock;          /* allows to invalidate non-page Info w/o resources acquired */
    UINT64 Security;
    UINT64 DirInfo;
    UINT64 StreamInfo;
    UINT64 Ea;
} FSP_FILE_NODE_NONPAGED;
typedef struct FSP_FILE_NODE
{
    FSRTL_ADVANCED_FCB_HEADER Header;
    FSP_FILE_NODE_NONPAGED *NonPaged;
    /* interlocked access */
    LONG RefCount;
    UINT32 DeletePending;
    /* locked under FSP_FSVOL_DEVICE_EXTENSION::ContextTableMutex */
    LONG ActiveCount;                   /* CREATE w/o CLOSE count */
    LONG OpenCount;                     /* ContextTable ref count */
    LONG HandleCount;                   /* HANDLE count (CREATE/CLEANUP) */
    SHARE_ACCESS ShareAccess;
    ULONG MainFileDenyDeleteCount;      /* number of times main file is denying delete */
    ULONG StreamDenyDeleteCount;        /* number of times open streams are denying delete */
    LIST_ENTRY ActiveEntry;
    FSP_DEVICE_CONTEXT_BY_NAME_TABLE_ELEMENT ContextByNameElementStorage;
    /* locked under FSP_FSVOL_DEVICE_EXTENSION::FileRenameResource or Header.Resource */
    UNICODE_STRING FileName;
    PWSTR ExternalFileName;
    /* locked under Header.Resource */
    UINT64 FileInfoExpirationTime, BasicInfoExpirationTime;
    UINT32 FileAttributes;
    UINT32 ReparseTag;
    UINT64 CreationTime;
    UINT64 LastAccessTime;
    UINT64 LastWriteTime;
    UINT64 ChangeTime;
    UINT32 EaSize;
    ULONG FileInfoChangeNumber;
    ULONG SecurityChangeNumber;
    ULONG DirInfoChangeNumber;
    ULONG StreamInfoChangeNumber;
    ULONG EaChangeNumber;
    ULONG EaChangeCount;
    BOOLEAN TruncateOnClose;
    BOOLEAN PosixDelete;
    FILE_LOCK FileLock;
#if (NTDDI_VERSION < NTDDI_WIN8)
    OPLOCK Oplock;
#endif
    struct
    {
        PVOID LazyWriteThread;
        union
        {
            PIRP TopLevelIrp;
            UINT32 TopFlags;
        } CcFlush;
        BOOLEAN CreateSection;
    } Tls;
    /* read-only after creation (and insertion in the ContextTable) */
    PDEVICE_OBJECT FsvolDeviceObject;
    UINT64 UserContext;
    UINT64 IndexNumber;
    BOOLEAN IsDirectory;
    BOOLEAN IsRootDirectory;
    struct FSP_FILE_NODE *MainFileNode;
    WCHAR FileNameBuf[];
} FSP_FILE_NODE;
typedef struct
{
    FSP_FILE_NODE *FileNode;
    UINT64 UserContext2;
    UINT32 GrantedAccess;
    UINT32
        CaseSensitive:1, HasTraversePrivilege:1, DeleteOnClose:1, PosixDelete:1,
        DidSetMetadata:1,
        DidSetFileAttributes:1, DidSetReparsePoint:1, DidSetSecurity:1,
        DidSetCreationTime:1, DidSetLastAccessTime:1, DidSetLastWriteTime:1, DidSetChangeTime:1,
        DirectoryHasSuchFile:1;
    NTSTATUS DispositionStatus;
    UNICODE_STRING DirectoryPattern;
    UNICODE_STRING DirectoryMarker;
    UINT64 DirInfo;
    ULONG DirInfoCacheHint;
    ULONG EaIndex;
    ULONG EaChangeCount;
    /* stream support */
    HANDLE MainFileHandle;
    PFILE_OBJECT MainFileObject;
} FSP_FILE_DESC;
NTSTATUS FspFileNodeCopyActiveList(PDEVICE_OBJECT DeviceObject,
    FSP_FILE_NODE ***PFileNodes, PULONG PFileNodeCount);
NTSTATUS FspFileNodeCopyOpenList(PDEVICE_OBJECT DeviceObject,
    FSP_FILE_NODE ***PFileNodes, PULONG PFileNodeCount);
VOID FspFileNodeDeleteList(FSP_FILE_NODE **FileNodes, ULONG FileNodeCount);
NTSTATUS FspFileNodeCreate(PDEVICE_OBJECT DeviceObject,
    ULONG ExtraSize, FSP_FILE_NODE **PFileNode);
VOID FspFileNodeDelete(FSP_FILE_NODE *FileNode);
static inline
VOID FspFileNodeReference(FSP_FILE_NODE *FileNode)
{
    InterlockedIncrement(&FileNode->RefCount);
}
static inline
VOID FspFileNodeDereference(FSP_FILE_NODE *FileNode)
{
    LONG RefCount = InterlockedDecrement(&FileNode->RefCount);
    if (0 == RefCount)
        FspFileNodeDelete(FileNode);
}
static inline
BOOLEAN FspFileNodeDeletePending(FSP_FILE_NODE *FileNode)
{
    return 0 != FspInterlockedLoad32((INT32 *)&FileNode->DeletePending);
}
static inline
VOID FspFileNodeSetDeletePending(FSP_FILE_NODE *FileNode, BOOLEAN Delete)
{
    FspInterlockedStore32((INT32 *)&FileNode->DeletePending, Delete);
}
VOID FspFileNodeAcquireSharedF(FSP_FILE_NODE *FileNode, ULONG Flags);
BOOLEAN FspFileNodeTryAcquireSharedF(FSP_FILE_NODE *FileNode, ULONG Flags, BOOLEAN Wait);
VOID FspFileNodeAcquireExclusiveF(FSP_FILE_NODE *FileNode, ULONG Flags);
BOOLEAN FspFileNodeTryAcquireExclusiveF(FSP_FILE_NODE *FileNode, ULONG Flags, BOOLEAN Wait);
VOID FspFileNodeConvertExclusiveToSharedF(FSP_FILE_NODE *FileNode, ULONG Flags);
VOID FspFileNodeSetOwnerF(FSP_FILE_NODE *FileNode, ULONG Flags, PVOID Owner);
VOID FspFileNodeReleaseF(FSP_FILE_NODE *FileNode, ULONG Flags);
VOID FspFileNodeReleaseOwnerF(FSP_FILE_NODE *FileNode, ULONG Flags, PVOID Owner);
static inline
VOID FspFileNodeAcquireSharedForeign(FSP_FILE_NODE *FileNode)
{
    if (0 != FileNode->MainFileNode)
        FileNode = FileNode->MainFileNode;
    ExAcquireResourceSharedLite(FileNode->Header.Resource, TRUE);
}
static inline
VOID FspFileNodeAcquireExclusiveForeign(FSP_FILE_NODE *FileNode)
{
    if (0 != FileNode->MainFileNode)
        FileNode = FileNode->MainFileNode;
    ExAcquireResourceExclusiveLite(FileNode->Header.Resource, TRUE);
}
static inline
VOID FspFileNodeReleaseForeign(FSP_FILE_NODE *FileNode)
{
    if (0 != FileNode->MainFileNode)
        FileNode = FileNode->MainFileNode;
    ExReleaseResourceLite(FileNode->Header.Resource);
}
NTSTATUS FspFileNodeOpen(FSP_FILE_NODE *FileNode, PFILE_OBJECT FileObject,
    UINT32 GrantedAccess, UINT32 AdditionalGrantedAccess, UINT32 ShareAccess,
    FSP_FILE_NODE **POpenedFileNode, PULONG PSharingViolationReason);
VOID FspFileNodeCleanup(FSP_FILE_NODE *FileNode, PFILE_OBJECT FileObject, PULONG PCleanupFlags);
VOID FspFileNodeCleanupFlush(FSP_FILE_NODE *FileNode, PFILE_OBJECT FileObject);
VOID FspFileNodeCleanupComplete(FSP_FILE_NODE *FileNode, PFILE_OBJECT FileObject, BOOLEAN Delete);
VOID FspFileNodeClose(FSP_FILE_NODE *FileNode,
    PFILE_OBJECT FileObject,    /* non-0 to remove share access */
    BOOLEAN HandleCleanup);     /* TRUE to decrement handle count */
NTSTATUS FspFileNodeFlushAndPurgeCache(FSP_FILE_NODE *FileNode,
    UINT64 FlushOffset64, ULONG FlushLength, BOOLEAN FlushAndPurge);
VOID FspFileNodeOverwriteStreams(FSP_FILE_NODE *FileNode);
NTSTATUS FspFileNodeCheckBatchOplocksOnAllStreams(
    PDEVICE_OBJECT FsvolDeviceObject,
    PIRP OplockIrp,
    FSP_FILE_NODE *FileNode,
    ULONG AcquireFlags,
    PUNICODE_STRING StreamFileName);
NTSTATUS FspFileNodeRenameCheck(PDEVICE_OBJECT FsvolDeviceObject, PIRP OplockIrp,
    FSP_FILE_NODE *FileNode, ULONG AcquireFlags,
    PUNICODE_STRING FileName, BOOLEAN CheckingOldName,
    BOOLEAN PosixRename);
VOID FspFileNodeRename(FSP_FILE_NODE *FileNode, PUNICODE_STRING NewFileName);
VOID FspFileNodeGetFileInfo(FSP_FILE_NODE *FileNode, FSP_FSCTL_FILE_INFO *FileInfo);
BOOLEAN FspFileNodeTryGetFileInfo(FSP_FILE_NODE *FileNode, FSP_FSCTL_FILE_INFO *FileInfo);
BOOLEAN FspFileNodeTryGetFileInfoByName(PDEVICE_OBJECT FsvolDeviceObject, PIRP Irp,
    PUNICODE_STRING FileName, FSP_FSCTL_FILE_INFO *FileInfo);
VOID FspFileNodeSetFileInfo(FSP_FILE_NODE *FileNode, PFILE_OBJECT CcFileObject,
    const FSP_FSCTL_FILE_INFO *FileInfo, BOOLEAN TruncateOnClose);
BOOLEAN FspFileNodeTrySetFileInfoAndSecurityOnOpen(FSP_FILE_NODE *FileNode, PFILE_OBJECT CcFileObject,
    const FSP_FSCTL_FILE_INFO *FileInfo,
    const PSECURITY_DESCRIPTOR SecurityDescriptor, ULONG SecurityDescriptorSize,
    BOOLEAN TruncateOnClose);
BOOLEAN FspFileNodeTrySetFileInfo(FSP_FILE_NODE *FileNode, PFILE_OBJECT CcFileObject,
    const FSP_FSCTL_FILE_INFO *FileInfo, ULONG InfoChangeNumber);
VOID FspFileNodeInvalidateFileInfo(FSP_FILE_NODE *FileNode);
static inline
ULONG FspFileNodeFileInfoChangeNumber(FSP_FILE_NODE *FileNode)
{
    if (0 != FileNode->MainFileNode)
        return (FileNode->MainFileNode->FileInfoChangeNumber & 0xfffff) |
            ((FileNode->FileInfoChangeNumber & 0xfff) << 20);
    else
        return FileNode->FileInfoChangeNumber & 0xfffff;
}
BOOLEAN FspFileNodeReferenceSecurity(FSP_FILE_NODE *FileNode, PCVOID *PBuffer, PULONG PSize);
VOID FspFileNodeSetSecurity(FSP_FILE_NODE *FileNode, PCVOID Buffer, ULONG Size);
BOOLEAN FspFileNodeTrySetSecurity(FSP_FILE_NODE *FileNode, PCVOID Buffer, ULONG Size,
    ULONG SecurityChangeNumber);
VOID FspFileNodeInvalidateSecurity(FSP_FILE_NODE *FileNode);
static inline
ULONG FspFileNodeSecurityChangeNumber(FSP_FILE_NODE *FileNode)
{
    if (0 != FileNode->MainFileNode)
        FileNode = FileNode->MainFileNode;
    return FileNode->SecurityChangeNumber;
}
BOOLEAN FspFileNodeReferenceDirInfo(FSP_FILE_NODE *FileNode, PCVOID *PBuffer, PULONG PSize);
VOID FspFileNodeSetDirInfo(FSP_FILE_NODE *FileNode, PCVOID Buffer, ULONG Size);
BOOLEAN FspFileNodeTrySetDirInfo(FSP_FILE_NODE *FileNode, PCVOID Buffer, ULONG Size,
    ULONG DirInfoChangeNumber);
static inline
ULONG FspFileNodeDirInfoChangeNumber(FSP_FILE_NODE *FileNode)
{
    return FileNode->DirInfoChangeNumber;
}
VOID FspFileNodeInvalidateParentDirInfo(FSP_FILE_NODE *FileNode);
BOOLEAN FspFileNodeReferenceStreamInfo(FSP_FILE_NODE *FileNode, PCVOID *PBuffer, PULONG PSize);
VOID FspFileNodeSetStreamInfo(FSP_FILE_NODE *FileNode, PCVOID Buffer, ULONG Size);
BOOLEAN FspFileNodeTrySetStreamInfo(FSP_FILE_NODE *FileNode, PCVOID Buffer, ULONG Size,
    ULONG StreamInfoChangeNumber);
static inline
ULONG FspFileNodeStreamInfoChangeNumber(FSP_FILE_NODE *FileNode)
{
    if (0 != FileNode->MainFileNode)
        FileNode = FileNode->MainFileNode;
    return FileNode->StreamInfoChangeNumber;
}
VOID FspFileNodeInvalidateStreamInfo(FSP_FILE_NODE *FileNode);
BOOLEAN FspFileNodeReferenceEa(FSP_FILE_NODE *FileNode, PCVOID *PBuffer, PULONG PSize);
VOID FspFileNodeSetEa(FSP_FILE_NODE *FileNode, PCVOID Buffer, ULONG Size);
BOOLEAN FspFileNodeTrySetEa(FSP_FILE_NODE *FileNode, PCVOID Buffer, ULONG Size,
    ULONG EaChangeNumber);
VOID FspFileNodeInvalidateEa(FSP_FILE_NODE *FileNode);
static inline
ULONG FspFileNodeEaChangeNumber(FSP_FILE_NODE *FileNode)
{
    if (0 != FileNode->MainFileNode)
        FileNode = FileNode->MainFileNode;
    return FileNode->EaChangeNumber;
}
VOID FspFileNodeNotifyChange(FSP_FILE_NODE *FileNode, ULONG Filter, ULONG Action,
    BOOLEAN InvalidateCaches);
VOID FspFileNodeInvalidateCachesAndNotifyChangeByName(PDEVICE_OBJECT FsvolDeviceObject,
    PUNICODE_STRING FileName, ULONG Filter, ULONG Action,
    BOOLEAN InvalidateParentCaches);
NTSTATUS FspFileNodeProcessLockIrp(FSP_FILE_NODE *FileNode, PIRP Irp);
NTSTATUS FspFileDescCreate(FSP_FILE_DESC **PFileDesc);
VOID FspFileDescDelete(FSP_FILE_DESC *FileDesc);
NTSTATUS FspFileDescResetDirectory(FSP_FILE_DESC *FileDesc,
    PUNICODE_STRING FileName, BOOLEAN RestartScan, BOOLEAN IndexSpecified);
NTSTATUS FspFileDescSetDirectoryMarker(FSP_FILE_DESC *FileDesc,
    PUNICODE_STRING FileName);
NTSTATUS FspMainFileOpen(
    PDEVICE_OBJECT FsvolDeviceObject,
    PDEVICE_OBJECT DeviceObjectHint,
    PUNICODE_STRING MainFileName, BOOLEAN CaseSensitive,
    PSECURITY_DESCRIPTOR SecurityDescriptor,
    ULONG FileAttributes,
    ULONG Disposition,
    PHANDLE PMainFileHandle,
    PFILE_OBJECT *PMainFileObject);
NTSTATUS FspMainFileClose(
    HANDLE MainFileHandle,
    PFILE_OBJECT MainFileObject);
#define FspFileNodeAcquireShared(N,F)   FspFileNodeAcquireSharedF(N, FspFileNodeAcquire ## F)
#define FspFileNodeTryAcquireShared(N,F)    FspFileNodeTryAcquireSharedF(N, FspFileNodeAcquire ## F, FALSE)
#define FspFileNodeAcquireExclusive(N,F)    FspFileNodeAcquireExclusiveF(N, FspFileNodeAcquire ## F)
#define FspFileNodeTryAcquireExclusive(N,F) FspFileNodeTryAcquireExclusiveF(N, FspFileNodeAcquire ## F, FALSE)
#define FspFileNodeConvertExclusiveToShared(N,F)    FspFileNodeConvertExclusiveToSharedF(N, FspFileNodeAcquire ## F)
#define FspFileNodeSetOwner(N,F,P)      FspFileNodeSetOwnerF(N, FspFileNodeAcquire ## F, P)
#define FspFileNodeRelease(N,F)         FspFileNodeReleaseF(N, FspFileNodeAcquire ## F)
#define FspFileNodeReleaseOwner(N,F,P)  FspFileNodeReleaseOwnerF(N, FspFileNodeAcquire ## F, P)
#define FspFileNodeDereferenceSecurity(P)   FspMetaCacheDereferenceItemBuffer(P)
#define FspFileNodeDereferenceDirInfo(P)    FspMetaCacheDereferenceItemBuffer(P)
#define FspFileNodeDereferenceStreamInfo(P) FspMetaCacheDereferenceItemBuffer(P)
#define FspFileNodeDereferenceEa(P)         FspMetaCacheDereferenceItemBuffer(P)
#define FspFileNodeUnlockAll(N,F,P)     FsRtlFastUnlockAll(&(N)->FileLock, F, P, N)
#if (NTDDI_VERSION < NTDDI_WIN8)
#define FspFileNodeAddrOfOplock(N)      (&(N)->Oplock)
#else
#define FspFileNodeAddrOfOplock(N)      (&(N)->Header.Oplock)
#endif

/* oplock support */
typedef struct
{
    FSP_FILE_NODE *FileNode;
    ULONG AcquireFlags;
    PVOID PrepareContext;
} FSP_FILE_NODE_OPLOCK_CONTEXT;
static inline
NTSTATUS FspFileNodeOplockFsctl(FSP_FILE_NODE *FileNode, PIRP Irp, ULONG OpenCount)
{
    return FspOplockFsctrl(FspFileNodeAddrOfOplock(FileNode), Irp, OpenCount);
}
static inline
BOOLEAN FspFileNodeOplockIsBatch(FSP_FILE_NODE *FileNode)
{
    return FsRtlCurrentBatchOplock(FspFileNodeAddrOfOplock(FileNode));
}
static inline
BOOLEAN FspFileNodeOplockIsHandle(FSP_FILE_NODE *FileNode)
{
    return FsRtlCurrentOplockH(FspFileNodeAddrOfOplock(FileNode));
}
static inline
NTSTATUS FspFileNodeOplockCheck(FSP_FILE_NODE *FileNode, PIRP Irp)
{
    return FspCheckOplock(FspFileNodeAddrOfOplock(FileNode), Irp, 0, 0, 0);
}
static inline
NTSTATUS FspFileNodeOplockCheckEx(FSP_FILE_NODE *FileNode, PIRP Irp, ULONG Flags)
{
    return FspCheckOplockEx(FspFileNodeAddrOfOplock(FileNode), Irp, Flags, 0, 0, 0);
}
static inline
NTSTATUS FspFileNodeOplockBreakHandle(FSP_FILE_NODE *FileNode, PIRP Irp, ULONG Flags)
{
    return FspOplockBreakH(FspFileNodeAddrOfOplock(FileNode), Irp, Flags, 0, 0, 0);
}
static inline
NTSTATUS FspFileNodeOplockCheckAsyncEx(
    FSP_FILE_NODE *FileNode, ULONG AcquireFlags, PVOID PrepareContext,
    PIRP Irp,
    POPLOCK_WAIT_COMPLETE_ROUTINE CompletionRoutine,
    POPLOCK_FS_PREPOST_IRP PostIrpRoutine)
{
    FSP_FILE_NODE_OPLOCK_CONTEXT OplockContext;
    NTSTATUS Result;
    OplockContext.FileNode = FileNode;
    OplockContext.AcquireFlags = AcquireFlags;
    OplockContext.PrepareContext = PrepareContext;
    Result = FspCheckOplock(
        FspFileNodeAddrOfOplock(FileNode),
        Irp,
        &OplockContext,
        CompletionRoutine,
        PostIrpRoutine);
#if DBG
    if (DEBUGTEST_EX(STATUS_SUCCESS == Result, 10, FALSE))
    {
        Irp->IoStatus.Status = STATUS_SUCCESS;
        Irp->IoStatus.Information = 0;
        PostIrpRoutine(&OplockContext, Irp);
        CompletionRoutine(&OplockContext, Irp);
        Result = STATUS_PENDING;
    }
#endif
    return Result;
}
static inline
PVOID FspFileNodeReleaseForOplock(FSP_FILE_NODE_OPLOCK_CONTEXT *OplockContext)
{
    FspFileNodeReleaseF(OplockContext->FileNode, OplockContext->AcquireFlags);
    return OplockContext->PrepareContext;
}
VOID FspFileNodeOplockPrepare(PVOID Context, PIRP Irp);
VOID FspFileNodeOplockComplete(PVOID Context, PIRP Irp);
#define FspFileNodeOplockCheckAsync(FileNode, AcquireFlags, PrepareContext, Irp)\
    FspFileNodeOplockCheckAsyncEx(FileNode, AcquireFlags, (PVOID)(UINT_PTR)PrepareContext, Irp,\
        FspFileNodeOplockComplete,FspFileNodeOplockPrepare)

/* multiversion support */
typedef
NTKERNELAPI
VOID
FSP_MV_CcCoherencyFlushAndPurgeCache(
    _In_ PSECTION_OBJECT_POINTERS SectionObjectPointer,
    _In_opt_ PLARGE_INTEGER FileOffset,
    _In_ ULONG Length,
    _Out_ PIO_STATUS_BLOCK IoStatus,
    _In_opt_ ULONG Flags
    );

/* extern */
extern PDRIVER_OBJECT FspDriverObject;
extern FAST_IO_DISPATCH FspFastIoDispatch;
extern CACHE_MANAGER_CALLBACKS FspCacheManagerCallbacks;
extern FAST_MUTEX FspDriverUnloadMutex;
extern BOOLEAN FspDriverUnloadDone;
extern FSP_IOPREP_DISPATCH *FspIopPrepareFunction[];
extern FSP_IOCMPL_DISPATCH *FspIopCompleteFunction[];
extern FAST_MUTEX FspDeviceGlobalMutex;
extern WCHAR FspFileDescDirectoryPatternMatchAll[];
extern const GUID FspMainFileOpenEcpGuid;
extern ULONG FspProcessorCount;
extern FSP_MV_CcCoherencyFlushAndPurgeCache *FspMvCcCoherencyFlushAndPurgeCache;
extern ULONG FspMvMdlMappingNoWrite;
extern BOOLEAN FspHasReparsePointCaseSensitivityFix;

/*
 * Fixes
 */

/* RtlEqualMemory: this is defined as memcmp, which does not exist on Win7 x86! */
#undef RtlEqualMemory
static inline
LOGICAL RtlEqualMemory(const VOID *Source1, const VOID *Source2, SIZE_T Length)
{
    return Length == RtlCompareMemory(Source1, Source2, Length);
}

/* FILE_STAT_INFORMATION and FILE_STAT_LX_INFORMATION are missings on some WDK's. */
typedef struct
{
    LARGE_INTEGER FileId;
    LARGE_INTEGER CreationTime;
    LARGE_INTEGER LastAccessTime;
    LARGE_INTEGER LastWriteTime;
    LARGE_INTEGER ChangeTime;
    LARGE_INTEGER AllocationSize;
    LARGE_INTEGER EndOfFile;
    ULONG FileAttributes;
    ULONG ReparseTag;
    ULONG NumberOfLinks;
    ACCESS_MASK EffectiveAccess;
} FSP_FILE_STAT_INFORMATION, *PFSP_FILE_STAT_INFORMATION;
typedef struct
{
    LARGE_INTEGER FileId;
    LARGE_INTEGER CreationTime;
    LARGE_INTEGER LastAccessTime;
    LARGE_INTEGER LastWriteTime;
    LARGE_INTEGER ChangeTime;
    LARGE_INTEGER AllocationSize;
    LARGE_INTEGER EndOfFile;
    ULONG FileAttributes;
    ULONG ReparseTag;
    ULONG NumberOfLinks;
    ACCESS_MASK EffectiveAccess;
    ULONG LxFlags;
    ULONG LxUid;
    ULONG LxGid;
    ULONG LxMode;
    ULONG LxDeviceIdMajor;
    ULONG LxDeviceIdMinor;
} FSP_FILE_STAT_LX_INFORMATION, *PFSP_FILE_STAT_LX_INFORMATION;

/* ATOMIC_CREATE_ECP_CONTEXT is missing on some WDK's */
#define ATOMIC_CREATE_ECP_IN_FLAG_REPARSE_POINT_SPECIFIED   0x0002
#define ATOMIC_CREATE_ECP_OUT_FLAG_REPARSE_POINT_SET        0x0002
#define ATOMIC_CREATE_ECP_IN_FLAG_BEST_EFFORT               0x0100
typedef struct
{
    LARGE_INTEGER CreationTime;
    LARGE_INTEGER LastAccessTime;
    LARGE_INTEGER LastWriteTime;
    LARGE_INTEGER ChangeTime;
} FSP_FILE_TIMESTAMPS, *PFSP_FILE_TIMESTAMPS;
typedef struct
{
    USHORT Size;
    USHORT InFlags;
    USHORT OutFlags;
    USHORT ReparseBufferLength;
    PREPARSE_DATA_BUFFER ReparseBuffer;
    LONGLONG FileSize;
    LONGLONG ValidDataLength;
    PFSP_FILE_TIMESTAMPS FileTimestamps;
    ULONG FileAttributes;
    ULONG UsnSourceInfo;
    USN Usn;
    ULONG SuppressFileAttributeInheritanceMask;
    ULONG InOpFlags;
    ULONG OutOpFlags;
    ULONG InGenFlags;
    ULONG OutGenFlags;
    ULONG CaseSensitiveFlagsMask;
    ULONG InCaseSensitiveFlags;
    ULONG OutCaseSensitiveFlags;
} FSP_ATOMIC_CREATE_ECP_CONTEXT, *PFSP_ATOMIC_CREATE_ECP_CONTEXT;

#endif<|MERGE_RESOLUTION|>--- conflicted
+++ resolved
@@ -1197,14 +1197,8 @@
     KSPIN_LOCK SpinLock;
     LONG RefCount;
     UINT32 Kind;
-<<<<<<< HEAD
-    GUID SiloContainerId;
     FSP_DEVICE_TIMER DeviceTimer;       /* IoTimer emulation */
     LONG DidIoDeleteDevice;
-=======
-    /* IoTimer emulation */
-    FSP_DEVICE_TIMER DeviceTimer;
->>>>>>> d7104922
 } FSP_DEVICE_EXTENSION;
 typedef struct
 {
